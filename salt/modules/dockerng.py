--- conflicted
+++ resolved
@@ -802,7 +802,6 @@
             # it's not defined by user.
             client_kwargs['version'] = 'auto'
 
-<<<<<<< HEAD
         docker_machine = __salt__['config.get']('docker.machine', NOTSET)
 
         if docker_machine is not NOTSET:
@@ -822,14 +821,11 @@
                 raise CommandExecutionError(
                     'Docker machine {0} failed: {1}'.format(docker_machine, exc))
 
-        __context__['docker.client'] = docker.Client(**client_kwargs)
-=======
         try:
             __context__['docker.client'] = docker.Client(**client_kwargs)
         except AttributeError:
             # docker-py 2.0 renamed this client attribute
             __context__['docker.client'] = docker.APIClient(**client_kwargs)
->>>>>>> 405d86a2
 
     # Set a new timeout if one was passed
     if timeout is not None and __context__['docker.client'].timeout != timeout:
