--- conflicted
+++ resolved
@@ -745,13 +745,9 @@
 
     .. versionadded:: 2015.5.0
 
-<<<<<<< HEAD
-    .. warning:: This passes the cmd argument directly to the shell
-=======
-    .. warning ::
+    .. warning::
 
         This passes the cmd argument directly to the shell
->>>>>>> 485ed3cf
         without any further processing! Be absolutely sure that you
         have properly santized the command passed to this function
         and do not use untrusted inputs.
