--- conflicted
+++ resolved
@@ -429,30 +429,6 @@
 
     cmd = packages and "rpm -q {0}".format(' '.join(packages)) or "rpm -qa"
 
-<<<<<<< HEAD
-    # Locale needs to be en_US instead of C, because RPM otherwise will yank the timezone from the timestamps
-    call = __salt__['cmd.run_all'](cmd + (" --queryformat 'Name: %{NAME}\n"
-                                                          "Relocations: %|PREFIXES?{[%{PREFIXES} ]}:{(not relocatable)}|\n"
-                                                          "%|EPOCH?{Epoch: %{EPOCH}\n}|"
-                                                          "Version: %{VERSION}\n"
-                                                          "Vendor: %{VENDOR}\n"
-                                                          "Release: %{RELEASE}\n"
-                                                          "Architecture: %{ARCH}\n"
-                                                          "Build Date: %{BUILDTIME:date}\n"
-                                                          "Install Date: %|INSTALLTIME?{%{INSTALLTIME:date}}:{(not installed)}|\n"
-                                                          "Build Host: %{BUILDHOST}\n"
-                                                          "Group: %{GROUP}\n"
-                                                          "Source RPM: %{SOURCERPM}\n"
-                                                          "Size: %{LONGSIZE}\n"
-                                                          "%|LICENSE?{License: %{LICENSE}\n}|"
-                                                          "Signature: %|DSAHEADER?{%{DSAHEADER:pgpsig}}:{%|RSAHEADER?{%{RSAHEADER:pgpsig}}:{%|SIGGPG?{%{SIGGPG:pgpsig}}:{%|SIGPGP?{%{SIGPGP:pgpsig}}:{(none)}|}|}|}|\n"
-                                                          "%|PACKAGER?{Packager: %{PACKAGER}\n}|"
-                                                          "%|URL?{URL: %{URL}\n}|"
-                                                          "Summary: %{SUMMARY}\n"
-                                                          "Description:\n%{DESCRIPTION}\n"
-                                                          "-----\n'"),
-                                   output_loglevel='trace', env={'LC_ALL': 'en_US', 'TZ': 'UTC'}, clean_env=True)
-=======
     # Construct query format
     attr_map = {
         "name": "name: %{NAME}\\n",
@@ -500,7 +476,6 @@
 
     call = __salt__['cmd.run_all'](cmd + (" --queryformat '{0}'".format(''.join(query))),
                                    output_loglevel='trace', env={'TZ': 'UTC'}, clean_env=True)
->>>>>>> f4118be6
     if call['retcode'] != 0:
         comment = ''
         if 'stderr' in call:
