--- conflicted
+++ resolved
@@ -945,30 +945,6 @@
             packages listed under ``pkgs`` will be installed via a single
             command.
 
-<<<<<<< HEAD
-    Kwargs:
-
-        version (str):
-            The specific version to install. If omitted, the latest version
-            will be installed. If passed with multiple install, the version
-            will apply to all packages. Recommended for single installation
-            only.
-
-        cache_file (str):
-            A single file to copy down for use with the installer. Copied to
-            the same location as the installer. Use this over ``cache_dir`` if
-            there are many files in the directory and you only need a specific
-            file and don't want to cache additional files that may reside in
-            the installer directory. Only applies to files on ``salt://``
-
-        cache_dir (bool):
-            True will copy the contents of the installer directory. This is
-            useful for installations that are not a single file. Only applies
-            to directories on ``salt://``
-
-        saltenv (str): Salt environment. Default 'base'
-
-=======
             You can specify a version by passing the item as a dict:
 
             CLI Example:
@@ -1027,33 +1003,21 @@
         saltenv (str):
             Salt environment. Default 'base'
 
->>>>>>> 2dde1f77
         report_reboot_exit_codes (bool):
             If the installer exits with a recognized exit code indicating that
             a reboot is required, the module function
 
                *win_system.set_reboot_required_witnessed*
 
-<<<<<<< HEAD
             will be called, preserving the knowledge of this event for the
             remainder of the current boot session. For the time being, 3010 is
             the only recognized exit code. The value of this param defaults to
             True.
-=======
-            will be called, preserving the knowledge of this event
-            for the remainder of the current boot session. For the time being,
-            3010 is the only recognized exit code. The value of this param
-            defaults to True.
->>>>>>> 2dde1f77
 
             .. versionadded:: 2016.11.0
 
     Returns:
-<<<<<<< HEAD
         dict: Return a dict containing the new package names and versions
-=======
-        dict: Return a dict containing the new package names and versions:
->>>>>>> 2dde1f77
 
         If the package is installed by ``pkg.install``:
 
