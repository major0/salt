# -*- coding: utf-8 -*-
'''
A module to manage software on Windows

.. important::
    If you feel that Salt should be using this module to manage packages on a
    minion, and it is using a different module (or gives an error similar to
    *'pkg.install' is not available*), see :ref:`here
    <module-provider-override>`.

The following functions require the existence of a :ref:`windows repository
<windows-package-manager>` metadata DB, typically created by running
:py:func:`pkg.refresh_db <salt.modules.win_pkg.refresh_db>`:

- :py:func:`pkg.get_repo_data <salt.modules.win_pkg.get_repo_data>`
- :py:func:`pkg.install <salt.modules.win_pkg.install>`
- :py:func:`pkg.latest_version <salt.modules.win_pkg.latest_version>`
- :py:func:`pkg.list_available <salt.modules.win_pkg.list_available>`
- :py:func:`pkg.list_pkgs <salt.modules.win_pkg.list_pkgs>`
- :py:func:`pkg.list_upgrades <salt.modules.win_pkg.list_upgrades>`
- :py:func:`pkg.remove <salt.modules.win_pkg.remove>`

If a metadata DB does not already exist and one of these functions is run, then
one will be created from the repo SLS files that are present.

As the creation of this metadata can take some time, the
:conf_minion:`winrepo_cache_expire_min` minion config option can be used to
suppress refreshes when the metadata is less than a given number of seconds
old.
'''

# Import python future libs
from __future__ import absolute_import
from __future__ import unicode_literals
import collections
import datetime
import errno
import logging
import os
import re
import time
import sys
from functools import cmp_to_key

# Import third party libs
from salt.ext import six
# pylint: disable=import-error,no-name-in-module
from salt.ext.six.moves.urllib.parse import urlparse as _urlparse

# Import salt libs
from salt.exceptions import (CommandExecutionError,
                             SaltInvocationError,
                             SaltRenderError)
import salt.utils.args
import salt.utils.data
import salt.utils.files
import salt.utils.hashutils
import salt.utils.path
import salt.utils.pkg
import salt.utils.platform
import salt.utils.versions
import salt.syspaths
import salt.payload
from salt.exceptions import MinionError
from salt.utils.versions import LooseVersion

log = logging.getLogger(__name__)

# Define the module's virtual name
__virtualname__ = 'pkg'


def __virtual__():
    '''
    Set the virtual pkg module if the os is Windows
    '''
    if salt.utils.platform.is_windows():
        return __virtualname__
    return (False, "Module win_pkg: module only works on Windows systems")


def latest_version(*names, **kwargs):
    '''
    Return the latest version of the named package available for upgrade or
    installation. If more than one package name is specified, a dict of
    name/version pairs is returned.

    If the latest version of a given package is already installed, an empty
    string will be returned for that package.

    Args:
        names (str): A single or multiple names to lookup

    Kwargs:
        saltenv (str): Salt environment. Default ``base``
        refresh (bool): Refresh package metadata. Default ``True``

    Returns:
        dict: A dictionary of packages with the latest version available

    CLI Example:

    .. code-block:: bash

        salt '*' pkg.latest_version <package name>
        salt '*' pkg.latest_version <package1> <package2> <package3> ...
    '''
    if not names:
        return ''

    # Initialize the return dict with empty strings
    ret = {}
    for name in names:
        ret[name] = ''

    saltenv = kwargs.get('saltenv', 'base')
    # Refresh before looking for the latest version available
    refresh = salt.utils.data.is_true(kwargs.get('refresh', True))

    # no need to call _refresh_db_conditional as list_pkgs will do it
    installed_pkgs = list_pkgs(
        versions_as_list=True, saltenv=saltenv, refresh=refresh)
    log.trace('List of installed packages: {0}'.format(installed_pkgs))

    # iterate over all requested package names
    for name in names:
        latest_installed = '0'

        # get latest installed version of package
        if name in installed_pkgs:
            log.trace('Determining latest installed version of %s', name)
            try:
                # installed_pkgs[name] Can be version number or 'Not Found'
                # 'Not Found' occurs when version number is not found in the registry
                latest_installed = sorted(
                    installed_pkgs[name],
                    key=cmp_to_key(_reverse_cmp_pkg_versions)
                ).pop()
            except IndexError:
                log.warning(
                    '%s was empty in pkg.list_pkgs return data, this is '
                    'probably a bug in list_pkgs', name
                )
            else:
                log.debug('Latest installed version of %s is %s',
                          name, latest_installed)

        # get latest available (from winrepo_dir) version of package
        pkg_info = _get_package_info(name, saltenv=saltenv)
        log.trace('Raw winrepo pkg_info for {0} is {1}'.format(name, pkg_info))

        # latest_available can be version number or 'latest' or even 'Not Found'
        latest_available = _get_latest_pkg_version(pkg_info)
        if latest_available:
            log.debug('Latest available version '
                      'of package {0} is {1}'.format(name, latest_available))

            # check, whether latest available version
            # is newer than latest installed version
            if compare_versions(ver1=six.text_type(latest_available),
                                oper=six.text_type('>'),
                                ver2=six.text_type(latest_installed)):
                log.debug('Upgrade of {0} from {1} to {2} '
                          'is available'.format(name,
                                                latest_installed,
                                                latest_available))
                ret[name] = latest_available
            else:
                log.debug('No newer version than {0} of {1} '
                          'is available'.format(latest_installed, name))
    if len(names) == 1:
        return ret[names[0]]
    return ret


def upgrade_available(name, **kwargs):
    '''
    Check whether or not an upgrade is available for a given package

    Args:
        name (str): The name of a single package

    Kwargs:
        refresh (bool): Refresh package metadata. Default ``True``
        saltenv (str): The salt environment. Default ``base``

    Returns:
        bool: True if new version available, otherwise False

    CLI Example:

    .. code-block:: bash

        salt '*' pkg.upgrade_available <package name>
    '''
    saltenv = kwargs.get('saltenv', 'base')
    # Refresh before looking for the latest version available,
    # same default as latest_version
    refresh = salt.utils.data.is_true(kwargs.get('refresh', True))

    # if latest_version returns blank, the latest version is already installed or
    # their is no package definition. This is a salt standard which could be improved.
    return latest_version(name, saltenv=saltenv, refresh=refresh) != ''


def list_upgrades(refresh=True, **kwargs):
    '''
    List all available package upgrades on this system

    Args:
        refresh (bool): Refresh package metadata. Default ``True``

    Kwargs:
        saltenv (str): Salt environment. Default ``base``

    Returns:
        dict: A dictionary of packages with available upgrades

    CLI Example:

    .. code-block:: bash

        salt '*' pkg.list_upgrades
    '''
    saltenv = kwargs.get('saltenv', 'base')
    refresh = salt.utils.data.is_true(refresh)
    _refresh_db_conditional(saltenv, force=refresh)

    installed_pkgs = list_pkgs(refresh=False, saltenv=saltenv)
    available_pkgs = get_repo_data(saltenv).get('repo')
    pkgs = {}
    for pkg in installed_pkgs:
        if pkg in available_pkgs:
            # latest_version() will be blank if the latest version is installed.
            # or the package name is wrong. Given we check available_pkgs, this
            # should not be the case of wrong package name.
            # Note: latest_version() is an expensive way to do this as it
            # calls list_pkgs each time.
            latest_ver = latest_version(pkg, refresh=False, saltenv=saltenv)
            if latest_ver:
                pkgs[pkg] = latest_ver

    return pkgs


def list_available(*names, **kwargs):
    '''
    Return a list of available versions of the specified package.

    Args:
        names (str): One or more package names

    Kwargs:

        saltenv (str): The salt environment to use. Default ``base``.

        refresh (bool): Refresh package metadata. Default ``False``.

        return_dict_always (bool):
            Default ``False`` dict when a single package name is queried.

    Returns:
        dict: The package name with its available versions

    .. code-block:: cfg

        {'<package name>': ['<version>', '<version>', ]}

    CLI Example:

    .. code-block:: bash

        salt '*' pkg.list_available <package name> return_dict_always=True
        salt '*' pkg.list_available <package name01> <package name02>
    '''
    if not names:
        return ''

    saltenv = kwargs.get('saltenv', 'base')
    refresh = salt.utils.data.is_true(kwargs.get('refresh', False))
    _refresh_db_conditional(saltenv, force=refresh)
    return_dict_always = \
        salt.utils.data.is_true(kwargs.get('return_dict_always', False))
    if len(names) == 1 and not return_dict_always:
        pkginfo = _get_package_info(names[0], saltenv=saltenv)
        if not pkginfo:
            return ''
        versions = sorted(
            list(pkginfo.keys()),
            key=cmp_to_key(_reverse_cmp_pkg_versions)
        )
    else:
        versions = {}
        for name in names:
            pkginfo = _get_package_info(name, saltenv=saltenv)
            if not pkginfo:
                continue
            verlist = sorted(
                list(pkginfo.keys()) if pkginfo else [],
                key=cmp_to_key(_reverse_cmp_pkg_versions)
            )
            versions[name] = verlist
    return versions


def version(*names, **kwargs):
    '''
    Returns a string representing the package version or an empty string if not
    installed. If more than one package name is specified, a dict of
    name/version pairs is returned.

    Args:
        name (str): One or more package names

    Kwargs:
        saltenv (str): The salt environment to use. Default ``base``.
        refresh (bool): Refresh package metadata. Default ``False``.

    Returns:
        str: version string when a single package is specified.
        dict: The package name(s) with the installed versions.

    .. code-block:: cfg
        {['<version>', '<version>', ]} OR
        {'<package name>': ['<version>', '<version>', ]}

    CLI Example:

    .. code-block:: bash

        salt '*' pkg.version <package name>
        salt '*' pkg.version <package name01> <package name02>

    '''
    # Standard is return empty string even if not a valid name
    # TODO: Look at returning an error across all platforms with
    # CommandExecutionError(msg,info={'errors': errors })
    # available_pkgs = get_repo_data(saltenv).get('repo')
    # for name in names:
    #    if name in available_pkgs:
    #        ret[name] = installed_pkgs.get(name, '')

    saltenv = kwargs.get('saltenv', 'base')
    installed_pkgs = list_pkgs(saltenv=saltenv, refresh=kwargs.get('refresh', False))

    if len(names) == 1:
        return installed_pkgs.get(names[0], '')

    ret = {}
    for name in names:
        ret[name] = installed_pkgs.get(name, '')
    return ret


def list_pkgs(versions_as_list=False, **kwargs):
    '''
    List the packages currently installed

    Args:
        version_as_list (bool): Returns the versions as a list

    Kwargs:
        saltenv (str): The salt environment to use. Default ``base``.
        refresh (bool): Refresh package metadata. Default ``False`.

    Returns:
        dict: A dictionary of installed software with versions installed

    .. code-block:: cfg

        {'<package_name>': '<version>'}

    CLI Example:

    .. code-block:: bash

        salt '*' pkg.list_pkgs
        salt '*' pkg.list_pkgs versions_as_list=True
    '''
    versions_as_list = salt.utils.data.is_true(versions_as_list)
    # not yet implemented or not applicable
    if any([salt.utils.data.is_true(kwargs.get(x))
            for x in ('removed', 'purge_desired')]):
        return {}
    saltenv = kwargs.get('saltenv', 'base')
    refresh = salt.utils.data.is_true(kwargs.get('refresh', False))
    _refresh_db_conditional(saltenv, force=refresh)

    ret = {}
    name_map = _get_name_map(saltenv)
    for pkg_name, val in six.iteritems(_get_reg_software()):
        if pkg_name in name_map:
            key = name_map[pkg_name]
            if val in ['(value not set)', 'Not Found', None, False]:
                # Look up version from winrepo
                pkg_info = _get_package_info(key, saltenv=saltenv)
                if not pkg_info:
                    continue
                for pkg_ver in pkg_info:
                    if pkg_info[pkg_ver]['full_name'] == pkg_name:
                        val = pkg_ver
        else:
            key = pkg_name
        __salt__['pkg_resource.add_pkg'](ret, key, val)

    __salt__['pkg_resource.sort_pkglist'](ret)
    if not versions_as_list:
        __salt__['pkg_resource.stringify'](ret)
    return ret


def _search_software(target):
    '''
    This searches the msi product databases for name matches of the list of
    target products, it will return a dict with values added to the list passed
    in
    '''
    search_results = {}
    software = dict(_get_reg_software().items())
    for key, value in six.iteritems(software):
        if key is not None:
            if target.lower() in key.lower():
                search_results[key] = value
    return search_results


def _get_reg_software():
    '''
    This searches the uninstall keys in the registry to find a match in the sub
    keys, it will return a dict with the display name as the key and the
    version as the value
    '''
    ignore_list = ['AddressBook',
                   'Connection Manager',
                   'DirectDrawEx',
                   'Fontcore',
                   'IE40',
                   'IE4Data',
                   'IE5BAKEX',
                   'IEData',
                   'MobileOptionPack',
                   'SchedulingAgent',
                   'WIC',
                   'Not Found',
                   '(value not set)',
                   '',
                   None]

    reg_software = {}

    hive = 'HKLM'
    key = "Software\\Microsoft\\Windows\\CurrentVersion\\Uninstall"

    def update(hive, key, reg_key, use_32bit):

        d_name = ''
        d_vers = ''

        d_name = __salt__['reg.read_value'](hive,
                                            '{0}\\{1}'.format(key, reg_key),
                                            'DisplayName',
                                            use_32bit)['vdata']

        d_vers = __salt__['reg.read_value'](hive,
                                            '{0}\\{1}'.format(key, reg_key),
                                            'DisplayVersion',
                                            use_32bit)['vdata']

        if d_name not in ignore_list:
            # some MS Office updates don't register a product name which means
            # their information is useless
            reg_software.update({d_name: six.text_type(d_vers)})

    for reg_key in __salt__['reg.list_keys'](hive, key):
        update(hive, key, reg_key, False)

    for reg_key in __salt__['reg.list_keys'](hive, key, True):
        update(hive, key, reg_key, True)

    return reg_software


def _refresh_db_conditional(saltenv, **kwargs):
    '''
    Internal use only in this module, has a different set of defaults and
    returns True or False. And supports checking the age of the existing
    generated metadata db, as well as ensure metadata db exists to begin with

    Args:
        saltenv (str): Salt environment

    Kwargs:

        force (bool):
            Force a refresh if the minimum age has been reached. Default is
            False.

        failhard (bool):
            If ``True``, an error will be raised if any repo SLS files failed to
            process.

    Returns:
        bool: True Fetched or Cache uptodate, False to indicate an issue

    :codeauthor: Damon Atkins <https://github.com/damon-atkins>
    '''
    force = salt.utils.data.is_true(kwargs.pop('force', False))
    failhard = salt.utils.data.is_true(kwargs.pop('failhard', False))
    expired_max = __opts__['winrepo_cache_expire_max']
    expired_min = __opts__['winrepo_cache_expire_min']

    repo_details = _get_repo_details(saltenv)

    # Skip force if age less than minimum age
    if force and expired_min > 0 and repo_details.winrepo_age < expired_min:
        log.info(
            'Refresh skipped, age of winrepo metadata in seconds (%s) is less '
            'than winrepo_cache_expire_min (%s)',
            repo_details.winrepo_age, expired_min
        )
        force = False

    # winrepo_age is -1 if repo db does not exist
    refresh = True if force \
        or repo_details.winrepo_age == -1 \
        or repo_details.winrepo_age > expired_max \
        else False

    if not refresh:
        log.debug(
            'Using existing pkg metadata db for saltenv \'%s\' (age is %s)',
            saltenv, datetime.timedelta(seconds=repo_details.winrepo_age)
        )
        return True

    if repo_details.winrepo_age == -1:
        # no repo meta db
        log.debug(
            'No winrepo.p cache file for saltenv \'%s\', creating one now',
            saltenv
        )

    results = refresh_db(saltenv=saltenv, verbose=False, failhard=failhard)
    try:
        # Return True if there were no failed winrepo SLS files, and False if
        # failures were reported.
        return not bool(results.get('failed', 0))
    except AttributeError:
        return False


def refresh_db(**kwargs):
    '''
    Fetches metadata files and calls :py:func:`pkg.genrepo
    <salt.modules.win_pkg.genrepo>` to compile updated repository metadata.

    Kwargs:

        saltenv (str): Salt environment. Default: ``base``

        verbose (bool):
            Return verbose data structure which includes 'success_list', a list
            of all sls files and the package names contained within. Default
            'False'

        failhard (bool):
            If ``True``, an error will be raised if any repo SLS files failed to
            process. If ``False``, no error will be raised, and a dictionary
            containing the full results will be returned.

    Returns:
        dict: A dictionary containing the results of the database refresh.

    .. Warning::
        When calling this command from a state using `module.run` be sure to
        pass `failhard: False`. Otherwise the state will report failure if it
        encounters a bad software definition file.

    CLI Example:

    .. code-block:: bash

        salt '*' pkg.refresh_db
        salt '*' pkg.refresh_db saltenv=base
    '''
    # Remove rtag file to keep multiple refreshes from happening in pkg states
    salt.utils.pkg.clear_rtag(__opts__)
    saltenv = kwargs.pop('saltenv', 'base')
    verbose = salt.utils.data.is_true(kwargs.pop('verbose', False))
    failhard = salt.utils.data.is_true(kwargs.pop('failhard', True))
    __context__.pop('winrepo.data', None)
    repo_details = _get_repo_details(saltenv)

    log.debug(
        'Refreshing pkg metadata db for saltenv \'%s\' (age of existing '
        'metadata is %s)',
        saltenv, datetime.timedelta(seconds=repo_details.winrepo_age)
    )

    # Clear minion repo-ng cache see #35342 discussion
    log.info('Removing all *.sls files under \'%s\'', repo_details.local_dest)
    failed = []
    for root, _, files in salt.utils.path.os_walk(repo_details.local_dest, followlinks=False):
        for name in files:
            if name.endswith('.sls'):
                full_filename = os.path.join(root, name)
                try:
                    os.remove(full_filename)
                except OSError as exc:
                    if exc.errno != errno.ENOENT:
                        log.error('Failed to remove %s: %s', full_filename, exc)
                        failed.append(full_filename)
    if failed:
        raise CommandExecutionError(
            'Failed to clear one or more winrepo cache files',
            info={'failed': failed}
        )

    # Cache repo-ng locally
    __salt__['cp.cache_dir'](
        repo_details.winrepo_source_dir,
        saltenv,
        include_pat='*.sls'
    )

    return genrepo(saltenv=saltenv, verbose=verbose, failhard=failhard)


def _get_repo_details(saltenv):
    '''
    Return repo details for the specified saltenv as a namedtuple
    '''
    contextkey = 'winrepo._get_repo_details.{0}'.format(saltenv)

    if contextkey in __context__:
        (winrepo_source_dir, local_dest, winrepo_file) = __context__[contextkey]
    else:
        winrepo_source_dir = __opts__['winrepo_source_dir']
        dirs = [__opts__['cachedir'], 'files', saltenv]
        url_parts = _urlparse(winrepo_source_dir)
        dirs.append(url_parts.netloc)
        dirs.extend(url_parts.path.strip('/').split('/'))
        local_dest = os.sep.join(dirs)

        winrepo_file = os.path.join(local_dest, 'winrepo.p')  # Default
        # Check for a valid windows file name
        if not re.search(r'[\/:*?"<>|]',
                         __opts__['winrepo_cachefile'],
                         flags=re.IGNORECASE):
            winrepo_file = os.path.join(
                local_dest,
                __opts__['winrepo_cachefile']
                )
        else:
            log.error(
                'minion configuration option \'winrepo_cachefile\' has been '
                'ignored as its value (%s) is invalid. Please ensure this '
                'option is set to a valid filename.',
                __opts__['winrepo_cachefile']
            )

        # Do some safety checks on the repo_path as its contents can be removed,
        # this includes check for bad coding
        system_root = os.environ.get('SystemRoot', r'C:\Windows')
        if not salt.utils.path.safe_path(
                path=local_dest,
                allow_path='\\'.join([system_root, 'TEMP'])):

            raise CommandExecutionError(
                'Attempting to delete files from a possibly unsafe location: '
                '{0}'.format(local_dest)
            )

        __context__[contextkey] = (winrepo_source_dir, local_dest, winrepo_file)

    try:
        os.makedirs(local_dest)
    except OSError as exc:
        if exc.errno != errno.EEXIST:
            raise CommandExecutionError(
                'Failed to create {0}: {1}'.format(local_dest, exc)
            )

    winrepo_age = -1
    try:
        stat_result = os.stat(winrepo_file)
        mtime = stat_result.st_mtime
        winrepo_age = time.time() - mtime
    except OSError as exc:
        if exc.errno != errno.ENOENT:
            raise CommandExecutionError(
                'Failed to get age of {0}: {1}'.format(winrepo_file, exc)
            )
    except AttributeError:
        # Shouldn't happen but log if it does
        log.warning('st_mtime missing from stat result %s', stat_result)
    except TypeError:
        # Shouldn't happen but log if it does
        log.warning('mtime of %s (%s) is an invalid type', winrepo_file, mtime)

    repo_details = collections.namedtuple(
        'RepoDetails',
        ('winrepo_source_dir', 'local_dest', 'winrepo_file', 'winrepo_age')
    )
    return repo_details(winrepo_source_dir, local_dest, winrepo_file, winrepo_age)


def genrepo(**kwargs):
    '''
    Generate package metedata db based on files within the winrepo_source_dir

    Kwargs:

        saltenv (str): Salt environment. Default: ``base``

        verbose (bool):
            Return verbose data structure which includes 'success_list', a list
            of all sls files and the package names contained within.
            Default ``False``.

        failhard (bool):
            If ``True``, an error will be raised if any repo SLS files failed
            to process. If ``False``, no error will be raised, and a dictionary
            containing the full results will be returned.

    Returns:
        dict: A dictionary of the results of the command

    CLI Example:

    .. code-block:: bash

        salt-run pkg.genrepo
        salt -G 'os:windows' pkg.genrepo verbose=true failhard=false
        salt -G 'os:windows' pkg.genrepo saltenv=base
    '''
    saltenv = kwargs.pop('saltenv', 'base')
    verbose = salt.utils.data.is_true(kwargs.pop('verbose', False))
    failhard = salt.utils.data.is_true(kwargs.pop('failhard', True))

    ret = {}
    successful_verbose = {}
    total_files_processed = 0
    ret['repo'] = {}
    ret['errors'] = {}
    repo_details = _get_repo_details(saltenv)

    for root, _, files in salt.utils.path.os_walk(repo_details.local_dest, followlinks=False):
        short_path = os.path.relpath(root, repo_details.local_dest)
        if short_path == '.':
            short_path = ''
        for name in files:
            if name.endswith('.sls'):
                total_files_processed += 1
                _repo_process_pkg_sls(
                    os.path.join(root, name),
                    os.path.join(short_path, name),
                    ret,
                    successful_verbose
                    )
    serial = salt.payload.Serial(__opts__)
    # TODO: 2016.11 has PY2 mode as 'w+b' develop has 'w+' ? PY3 is 'wb+'
    # also the reading of this is 'rb' in get_repo_data()
    mode = 'w+' if six.PY2 else 'wb+'

    with salt.utils.files.fopen(repo_details.winrepo_file, mode) as repo_cache:
        repo_cache.write(serial.dumps(ret))
    # For some reason we can not save ret into __context__['winrepo.data'] as this breaks due to utf8 issues
    successful_count = len(successful_verbose)
    error_count = len(ret['errors'])
    if verbose:
        results = {
            'total': total_files_processed,
            'success': successful_count,
            'failed': error_count,
            'success_list': successful_verbose,
            'failed_list': ret['errors']
            }
    else:
        if error_count > 0:
            results = {
                'total': total_files_processed,
                'success': successful_count,
                'failed': error_count,
                'failed_list': ret['errors']
                }
        else:
            results = {
                'total': total_files_processed,
                'success': successful_count,
                'failed': error_count
                }

    if error_count > 0 and failhard:
        raise CommandExecutionError(
            'Error occurred while generating repo db',
            info=results
        )
    else:
        return results


def _repo_process_pkg_sls(filename, short_path_name, ret, successful_verbose):
    renderers = salt.loader.render(__opts__, __salt__)

    def _failed_compile(msg):
        log.error(msg)
        ret.setdefault('errors', {})[short_path_name] = [msg]
        return False

    try:
        config = salt.template.compile_template(
            filename,
            renderers,
            __opts__['renderer'],
            __opts__.get('renderer_blacklist', ''),
            __opts__.get('renderer_whitelist', ''))
    except SaltRenderError as exc:
        msg = 'Failed to compile \'{0}\': {1}'.format(short_path_name, exc)
        return _failed_compile(msg)
    except Exception as exc:
        msg = 'Failed to read \'{0}\': {1}'.format(short_path_name, exc)
        return _failed_compile(msg)

    if config:
        revmap = {}
        errors = []
        for pkgname, versions in six.iteritems(config):
            if pkgname in ret['repo']:
                log.error(
                    'package \'%s\' within \'%s\' already defined, skipping',
                    pkgname, short_path_name
                )
                errors.append('package \'{0}\' already defined'.format(pkgname))
                break
            for version_str, repodata in six.iteritems(versions):
                # Ensure version is a string/unicode
                if not isinstance(version_str, six.string_types):
                    msg = (
                        'package \'{0}\'{{0}}, version number {1} '
                        'is not a string'.format(pkgname, version_str)
                    )
                    log.error(
                        msg.format(' within \'{0}\''.format(short_path_name))
                    )
                    errors.append(msg.format(''))
                    continue
                # Ensure version contains a dict
                if not isinstance(repodata, dict):
                    msg = (
                        'package \'{0}\'{{0}}, repo data for '
                        'version number {1} is not defined as a dictionary '
                        .format(pkgname, version_str)
                    )
                    log.error(
                        msg.format(' within \'{0}\''.format(short_path_name))
                    )
                    errors.append(msg.format(''))
                    continue
                revmap[repodata['full_name']] = pkgname
        if errors:
            ret.setdefault('errors', {})[short_path_name] = errors
        else:
            ret.setdefault('repo', {}).update(config)
            ret.setdefault('name_map', {}).update(revmap)
            successful_verbose[short_path_name] = config.keys()
    else:
        log.debug('No data within \'%s\' after processing', short_path_name)
        # no pkgname found after render
        successful_verbose[short_path_name] = []


def _get_source_sum(source_hash, file_path, saltenv):
    '''
    Extract the hash sum, whether it is in a remote hash file, or just a string.
    '''
    ret = dict()
    schemes = ('salt', 'http', 'https', 'ftp', 'swift', 's3', 'file')
    invalid_hash_msg = ("Source hash '{0}' format is invalid. It must be in "
                        "the format <hash type>=<hash>").format(source_hash)
    source_hash = six.text_type(source_hash)
    source_hash_scheme = _urlparse(source_hash).scheme

    if source_hash_scheme in schemes:
        # The source_hash is a file on a server
        cached_hash_file = __salt__['cp.cache_file'](source_hash, saltenv)

        if not cached_hash_file:
            raise CommandExecutionError(('Source hash file {0} not'
                                         ' found').format(source_hash))

        ret = __salt__['file.extract_hash'](cached_hash_file, '', file_path)
        if ret is None:
            raise SaltInvocationError(invalid_hash_msg)
    else:
        # The source_hash is a hash string
        items = source_hash.split('=', 1)

        if len(items) != 2:
            invalid_hash_msg = ('{0}, or it must be a supported protocol'
                                ': {1}').format(invalid_hash_msg,
                                                ', '.join(schemes))
            raise SaltInvocationError(invalid_hash_msg)

        ret['hash_type'], ret['hsum'] = [item.strip().lower() for item in items]

    return ret


def _get_msiexec(use_msiexec):
    '''
    Return if msiexec.exe will be used and the command to invoke it.
    '''
    if use_msiexec is False:
        return False, ''
    if isinstance(use_msiexec, six.string_types):
        if os.path.isfile(use_msiexec):
            return True, use_msiexec
        else:
            log.warning(("msiexec path '{0}' not found. Using system registered"
                         " msiexec instead").format(use_msiexec))
            use_msiexec = True
    if use_msiexec is True:
        return True, 'msiexec'


def install(name=None, refresh=False, pkgs=None, **kwargs):
    r'''
    Install the passed package(s) on the system using winrepo

    Args:

        name (str):
            The name of a single package, or a comma-separated list of packages
            to install. (no spaces after the commas)

        refresh (bool):
            Boolean value representing whether or not to refresh the winrepo db.
            Default ``False``.

        pkgs (list):
            A list of packages to install from a software repository. All
            packages listed under ``pkgs`` will be installed via a single
            command.

            You can specify a version by passing the item as a dict:

            CLI Example:

            .. code-block:: bash

                # will install the latest version of foo and bar
                salt '*' pkg.install pkgs='["foo", "bar"]'

                # will install the latest version of foo and version 1.2.3 of bar
                salt '*' pkg.install pkgs='["foo", {"bar": "1.2.3"}]'

    Kwargs:

        version (str):
            The specific version to install. If omitted, the latest version will
            be installed. Recommend for use when installing a single package.

            If passed with a list of packages in the ``pkgs`` parameter, the
            version will be ignored.

            CLI Example:

             .. code-block:: bash

                # Version is ignored
                salt '*' pkg.install pkgs="['foo', 'bar']" version=1.2.3

            If passed with a comma separated list in the ``name`` parameter, the
            version will apply to all packages in the list.

            CLI Example:

             .. code-block:: bash

                # Version 1.2.3 will apply to packages foo and bar
                salt '*' pkg.install foo,bar version=1.2.3

        extra_install_flags (str):
            Additional install flags that will be appended to the
            ``install_flags`` defined in the software definition file. Only
            applies when single package is passed.

        saltenv (str):
            Salt environment. Default 'base'

        report_reboot_exit_codes (bool):
            If the installer exits with a recognized exit code indicating that
            a reboot is required, the module function

               *win_system.set_reboot_required_witnessed*

            will be called, preserving the knowledge of this event for the
            remainder of the current boot session. For the time being, 3010 is
            the only recognized exit code. The value of this param defaults to
            True.

            .. versionadded:: 2016.11.0

    Returns:
        dict: Return a dict containing the new package names and versions

        If the package is installed by ``pkg.install``:

        .. code-block:: cfg

            {'<package>': {'old': '<old-version>',
                           'new': '<new-version>'}}

        If the package is already installed:

        .. code-block:: cfg

            {'<package>': {'current': '<current-version>'}}

    The following example will refresh the winrepo and install a single
    package, 7zip.

    CLI Example:

    .. code-block:: bash

        salt '*' pkg.install 7zip refresh=True

    CLI Example:

    .. code-block:: bash

        salt '*' pkg.install 7zip
        salt '*' pkg.install 7zip,filezilla
        salt '*' pkg.install pkgs='["7zip","filezilla"]'

    WinRepo Definition File Examples:

    The following example demonstrates the use of ``cache_file``. This would be
    used if you have multiple installers in the same directory that use the
    same ``install.ini`` file and you don't want to download the additional
    installers.

    .. code-block:: bash

        ntp:
          4.2.8:
            installer: 'salt://win/repo/ntp/ntp-4.2.8-win32-setup.exe'
            full_name: Meinberg NTP Windows Client
            locale: en_US
            reboot: False
            cache_file: 'salt://win/repo/ntp/install.ini'
            install_flags: '/USEFILE=C:\salt\var\cache\salt\minion\files\base\win\repo\ntp\install.ini'
            uninstaller: 'NTP/uninst.exe'

    The following example demonstrates the use of ``cache_dir``. It assumes a
    file named ``install.ini`` resides in the same directory as the installer.

    .. code-block:: bash

        ntp:
          4.2.8:
            installer: 'salt://win/repo/ntp/ntp-4.2.8-win32-setup.exe'
            full_name: Meinberg NTP Windows Client
            locale: en_US
            reboot: False
            cache_dir: True
            install_flags: '/USEFILE=C:\salt\var\cache\salt\minion\files\base\win\repo\ntp\install.ini'
            uninstaller: 'NTP/uninst.exe'
    '''
    ret = {}
    saltenv = kwargs.pop('saltenv', 'base')

    refresh = salt.utils.data.is_true(refresh)
    # no need to call _refresh_db_conditional as list_pkgs will do it

    # Make sure name or pkgs is passed
    if not name and not pkgs:
        return 'Must pass a single package or a list of packages'

    # Ignore pkg_type from parse_targets, Windows does not support the
    # "sources" argument
    pkg_params = __salt__['pkg_resource.parse_targets'](name, pkgs, **kwargs)[0]

    if len(pkg_params) > 1:
        if kwargs.get('extra_install_flags') is not None:
            log.warning('\'extra_install_flags\' argument will be ignored for '
                        'multiple package targets')

    # Windows expects an Options dictionary containing 'version'
    for pkg in pkg_params:
        pkg_params[pkg] = {'version': pkg_params[pkg]}

    if not pkg_params:
        log.error('No package definition found')
        return {}

    if not pkgs and len(pkg_params) == 1:
        # Only use the 'version' param if a single item was passed to the 'name'
        # parameter
        pkg_params = {
            name: {
                'version': kwargs.get('version'),
                'extra_install_flags': kwargs.get('extra_install_flags')
            }
        }

    # Get a list of currently installed software for comparison at the end
    old = list_pkgs(saltenv=saltenv, refresh=refresh)

    # Loop through each package
    changed = []
    latest = []
    for pkg_name, options in six.iteritems(pkg_params):

        # Load package information for the package
        pkginfo = _get_package_info(pkg_name, saltenv=saltenv)

        # Make sure pkginfo was found
        if not pkginfo:
            log.error('Unable to locate package {0}'.format(pkg_name))
            ret[pkg_name] = 'Unable to locate package {0}'.format(pkg_name)
            continue

<<<<<<< HEAD
        version_num = options.get('version', '')
        #  Using the salt cmdline with version=5.3 might be interpreted
        #  as a float it must be converted to a string in order for
        #  string matching to work.
        if not isinstance(version_num, six.string_types) and version_num is not None:
            version_num = str(version_num)
=======
        # Get the version number passed or the latest available (must be a string)
        version_num = ''
        if options:
            version_num = options.get('version', '')
            #  Using the salt cmdline with version=5.3 might be interpreted
            #  as a float it must be converted to a string in order for
            #  string matching to work.
            if not isinstance(version_num, six.string_types) and version_num is not None:
                version_num = six.text_type(version_num)
>>>>>>> abed3789

        if not version_num:
            # following can be version number or latest
            version_num = _get_latest_pkg_version(pkginfo)

        # Check if the version is already installed
        if version_num in old.get(pkg_name, '').split(',') \
                or (old.get(pkg_name, '') == 'Not Found'):
            # Desired version number already installed
            ret[pkg_name] = {'current': version_num}
            continue

        # If version number not installed, is the version available?
        elif version_num not in pkginfo:
            log.error('Version {0} not found for package '
                      '{1}'.format(version_num, pkg_name))
            ret[pkg_name] = {'not found': version_num}
            continue

        if 'latest' in pkginfo:
            latest.append(pkg_name)

        # Get the installer settings from winrepo.p
        installer = pkginfo[version_num].get('installer', '')
        cache_dir = pkginfo[version_num].get('cache_dir', False)
        cache_file = pkginfo[version_num].get('cache_file', '')

        # Is there an installer configured?
        if not installer:
            log.error('No installer configured for version {0} of package '
                      '{1}'.format(version_num, pkg_name))
            ret[pkg_name] = {'no installer': version_num}
            continue

        # Is the installer in a location that requires caching
        if installer.startswith(('salt:', 'http:', 'https:', 'ftp:')):

            # Check for the 'cache_dir' parameter in the .sls file
            # If true, the entire directory will be cached instead of the
            # individual file. This is useful for installations that are not
            # single files
            if cache_dir and installer.startswith('salt:'):
                path, _ = os.path.split(installer)
                __salt__['cp.cache_dir'](path,
                                         saltenv,
                                         False,
                                         None,
                                         'E@init.sls$')

            # Check to see if the cache_file is cached... if passed
            if cache_file and cache_file.startswith('salt:'):

                # Check to see if the file is cached
                cached_file = __salt__['cp.is_cached'](cache_file, saltenv)
                if not cached_file:
                    cached_file = __salt__['cp.cache_file'](cache_file, saltenv)

                # Make sure the cached file is the same as the source
                if __salt__['cp.hash_file'](cache_file, saltenv) != \
                        __salt__['cp.hash_file'](cached_file):
                    cached_file = __salt__['cp.cache_file'](cache_file, saltenv)

                    # Check if the cache_file was cached successfully
                    if not cached_file:
                        log.error('Unable to cache {0}'.format(cache_file))
                        ret[pkg_name] = {
                            'failed to cache cache_file': cache_file
                        }
                        continue

            # Check to see if the installer is cached
            cached_pkg = __salt__['cp.is_cached'](installer, saltenv)
            if not cached_pkg:
                # It's not cached. Cache it, mate.
                cached_pkg = __salt__['cp.cache_file'](installer, saltenv)

                # Check if the installer was cached successfully
                if not cached_pkg:
                    log.error('Unable to cache file {0} '
                              'from saltenv: {1}'.format(installer, saltenv))
                    ret[pkg_name] = {'unable to cache': installer}
                    continue

            # Compare the hash of the cached installer to the source only if the
            # file is hosted on salt:
            if installer.startswith('salt:'):
                if __salt__['cp.hash_file'](installer, saltenv) != \
                        __salt__['cp.hash_file'](cached_pkg):
                    try:
                        cached_pkg = __salt__['cp.cache_file'](installer, saltenv)
                    except MinionError as exc:
                        return '{0}: {1}'.format(exc, installer)

                    # Check if the installer was cached successfully
                    if not cached_pkg:
                        log.error('Unable to cache {0}'.format(installer))
                        ret[pkg_name] = {'unable to cache': installer}
                        continue
        else:
            # Run the installer directly (not hosted on salt:, https:, etc.)
            cached_pkg = installer

        # Fix non-windows slashes
        cached_pkg = cached_pkg.replace('/', '\\')
        cache_path, _ = os.path.split(cached_pkg)

        # Compare the hash sums
        source_hash = pkginfo[version_num].get('source_hash', False)
        if source_hash:
            source_sum = _get_source_sum(source_hash, cached_pkg, saltenv)
            log.debug('Source {0} hash: {1}'.format(source_sum['hash_type'],
                                                    source_sum['hsum']))

            cached_pkg_sum = salt.utils.hashutils.get_hash(cached_pkg,
                                                           source_sum['hash_type'])
            log.debug('Package {0} hash: {1}'.format(source_sum['hash_type'],
                                                     cached_pkg_sum))

            if source_sum['hsum'] != cached_pkg_sum:
                raise SaltInvocationError(
                    ("Source hash '{0}' does not match package hash"
                     " '{1}'").format(source_sum['hsum'], cached_pkg_sum)
                )
            log.debug('Source hash matches package hash.')

        # Get install flags

        install_flags = pkginfo[version_num].get('install_flags', '')
        if options and options.get('extra_install_flags'):
            install_flags = '{0} {1}'.format(
                install_flags,
                options.get('extra_install_flags', '')
            )

        # Compute msiexec string
        use_msiexec, msiexec = _get_msiexec(pkginfo[version_num].get('msiexec', False))

        # Build cmd and arguments
        # cmd and arguments must be separated for use with the task scheduler
        cmd_shell = os.getenv('ComSpec', '{0}\\system32\\cmd.exe'.format(os.getenv('WINDIR')))
        if use_msiexec:
            arguments = '"{0}" /I "{1}"'.format(msiexec, cached_pkg)
            if pkginfo[version_num].get('allusers', True):
                arguments = '{0} ALLUSERS=1'.format(arguments)
        else:
            arguments = '"{0}"'.format(cached_pkg)

        if install_flags:
            arguments = '{0} {1}'.format(arguments, install_flags)

        # Install the software
        # Check Use Scheduler Option
        if pkginfo[version_num].get('use_scheduler', False):
            # Create Scheduled Task
            __salt__['task.create_task'](name='update-salt-software',
                                         user_name='System',
                                         force=True,
                                         action_type='Execute',
                                         cmd=cmd_shell,
                                         arguments='/s /c "{0}"'.format(arguments),
                                         start_in=cache_path,
                                         trigger_type='Once',
                                         start_date='1975-01-01',
                                         start_time='01:00',
                                         ac_only=False,
                                         stop_if_on_batteries=False)

            # Run Scheduled Task
            # Special handling for installing salt
            if re.search(r'salt[\s_.-]*minion',
                         pkg_name,
                         flags=re.IGNORECASE + re.UNICODE) is not None:
                ret[pkg_name] = {'install status': 'task started'}
                if not __salt__['task.run'](name='update-salt-software'):
                    log.error('Failed to install {0}'.format(pkg_name))
                    log.error('Scheduled Task failed to run')
                    ret[pkg_name] = {'install status': 'failed'}
                else:

                    # Make sure the task is running, try for 5 secs
                    from time import time
                    t_end = time() + 5
                    while time() < t_end:
                        task_running = __salt__['task.status'](
                                'update-salt-software') == 'Running'
                        if task_running:
                            break

                    if not task_running:
                        log.error(
                            'Failed to install {0}'.format(pkg_name))
                        log.error('Scheduled Task failed to run')
                        ret[pkg_name] = {'install status': 'failed'}

            # All other packages run with task scheduler
            else:
                if not __salt__['task.run_wait'](name='update-salt-software'):
                    log.error('Failed to install {0}'.format(pkg_name))
                    log.error('Scheduled Task failed to run')
                    ret[pkg_name] = {'install status': 'failed'}
        else:
            # Launch the command
            result = __salt__['cmd.run_all']('"{0}" /s /c "{1}"'.format(cmd_shell, arguments),
                                             cache_path,
                                             output_loglevel='trace',
                                             python_shell=False,
                                             redirect_stderr=True)
            if not result['retcode']:
                ret[pkg_name] = {'install status': 'success'}
                changed.append(pkg_name)
            elif result['retcode'] == 3010:
                # 3010 is ERROR_SUCCESS_REBOOT_REQUIRED
                report_reboot_exit_codes = kwargs.pop(
                    'report_reboot_exit_codes', True)
                if report_reboot_exit_codes:
                    __salt__['system.set_reboot_required_witnessed']()
                ret[pkg_name] = {'install status': 'success, reboot required'}
                changed.append(pkg_name)
            elif result['retcode'] == 1641:
                # 1641 is ERROR_SUCCESS_REBOOT_INITIATED
                ret[pkg_name] = {'install status': 'success, reboot initiated'}
                changed.append(pkg_name)
            else:
                log.error('Failed to install {0}'.format(pkg_name))
                log.error('retcode {0}'.format(result['retcode']))
                log.error('installer output: {0}'.format(result['stdout']))
                ret[pkg_name] = {'install status': 'failed'}

    # Get a new list of installed software
    new = list_pkgs(saltenv=saltenv)

    # For installers that have no specific version (ie: chrome)
    # The software definition file will have a version of 'latest'
    # In that case there's no way to know which version has been installed
    # Just return the current installed version
    if latest:
        for pkg_name in latest:
            if old.get(pkg_name, 'old') == new.get(pkg_name, 'new'):
                ret[pkg_name] = {'current': new[pkg_name]}

    # Check for changes in the registry
    difference = salt.utils.data.compare_dicts(old, new)

    # Compare the software list before and after
    # Add the difference to ret
    ret.update(difference)

    return ret


def upgrade(**kwargs):
    '''
    Upgrade all software. Currently not implemented

    Kwargs:
        saltenv (str): The salt environment to use. Default ``base``.
        refresh (bool): Refresh package metadata. Default ``True``.

    .. note::
        This feature is not yet implemented for Windows.

    Returns:
        dict: Empty dict, until implemented

    CLI Example:

    .. code-block:: bash

        salt '*' pkg.upgrade
    '''
    log.warning('pkg.upgrade not implemented on Windows yet')
    refresh = salt.utils.data.is_true(kwargs.get('refresh', True))
    saltenv = kwargs.get('saltenv', 'base')
    # Uncomment the below once pkg.upgrade has been implemented

    # if salt.utils.data.is_true(refresh):
    #    refresh_db()
    return {}


def remove(name=None, pkgs=None, version=None, **kwargs):
    '''
    Remove the passed package(s) from the system using winrepo

    .. versionadded:: 0.16.0

    Args:
        name (str):
            The name(s) of the package(s) to be uninstalled. Can be a
            single package or a comma delimited list of packages, no spaces.

        version (str):
            The version of the package to be uninstalled. If this option is
            used to to uninstall multiple packages, then this version will be
            applied to all targeted packages. Recommended using only when
            uninstalling a single package. If this parameter is omitted, the
            latest version will be uninstalled.

        pkgs (list):
            A list of packages to delete. Must be passed as a python list. The
            ``name`` parameter will be ignored if this option is passed.

    Kwargs:
        saltenv (str): Salt environment. Default ``base``
        refresh (bool): Refresh package metadata. Default ``False``

    Returns:
        dict: Returns a dict containing the changes.

        If the package is removed by ``pkg.remove``:

            {'<package>': {'old': '<old-version>',
                           'new': '<new-version>'}}

        If the package is already uninstalled:

            {'<package>': {'current': 'not installed'}}

    CLI Example:

    .. code-block:: bash

        salt '*' pkg.remove <package name>
        salt '*' pkg.remove <package1>,<package2>,<package3>
        salt '*' pkg.remove pkgs='["foo", "bar"]'
    '''
    saltenv = kwargs.get('saltenv', 'base')
    refresh = salt.utils.data.is_true(kwargs.get('refresh', False))
    # no need to call _refresh_db_conditional as list_pkgs will do it
    ret = {}

    # Make sure name or pkgs is passed
    if not name and not pkgs:
        return 'Must pass a single package or a list of packages'

    # Get package parameters
    pkg_params = __salt__['pkg_resource.parse_targets'](name, pkgs, **kwargs)[0]

    # Get a list of currently installed software for comparison at the end
    old = list_pkgs(saltenv=saltenv, refresh=refresh, versions_as_list=True)

    # Loop through each package
    changed = []
    for pkgname, version_num in six.iteritems(pkg_params):

        # Load package information for the package
        pkginfo = _get_package_info(pkgname, saltenv=saltenv)

        # Make sure pkginfo was found
        if not pkginfo:
            msg = 'Unable to locate package {0}'.format(pkgname)
            log.error(msg)
            ret[pkgname] = msg
            continue

        if version_num is not None:
            #  Using the salt cmdline with version=5.3 might be interpreted
            #  as a float it must be converted to a string in order for
            #  string matching to work.
            if not isinstance(version_num, six.string_types) and version_num is not None:
                version_num = six.text_type(version_num)
            if version_num not in pkginfo and 'latest' in pkginfo:
                version_num = 'latest'
        elif 'latest' in pkginfo:
            version_num = 'latest'

        # Check to see if package is installed on the system
        removal_targets = []
        if pkgname not in old:
            log.error('%s %s not installed', pkgname, version)
            ret[pkgname] = {'current': 'not installed'}
            continue
        else:
            if version_num is None:
                removal_targets.extend(old[pkgname])
            elif version_num not in old[pkgname] \
                    and 'Not Found' not in old[pkgname] \
                    and version_num != 'latest':
                log.error('%s %s not installed', pkgname, version)
                ret[pkgname] = {
                    'current': '{0} not installed'.format(version_num)
                }
                continue
            else:
                removal_targets.append(version_num)

        for target in removal_targets:
            # Get the uninstaller
            uninstaller = pkginfo[target].get('uninstaller', '')
            cache_dir = pkginfo[target].get('cache_dir', False)

            # If no uninstaller found, use the installer
            if not uninstaller:
                uninstaller = pkginfo[target].get('installer', '')

            # If still no uninstaller found, fail
            if not uninstaller:
                log.error(
                    'No installer or uninstaller configured for package %s',
                    pkgname,
                )
                ret[pkgname] = {'no uninstaller': target}
                continue

            # Where is the uninstaller
            if uninstaller.startswith(('salt:', 'http:', 'https:', 'ftp:')):

                # Check for the 'cache_dir' parameter in the .sls file
                # If true, the entire directory will be cached instead of the
                # individual file. This is useful for installations that are not
                # single files

                if cache_dir and uninstaller.startswith('salt:'):
                    path, _ = os.path.split(uninstaller)
                    __salt__['cp.cache_dir'](path,
                                             saltenv,
                                             False,
                                             None,
                                             'E@init.sls$')

                # Check to see if the uninstaller is cached
                cached_pkg = __salt__['cp.is_cached'](uninstaller, saltenv)
                if not cached_pkg:
                    # It's not cached. Cache it, mate.
                    cached_pkg = __salt__['cp.cache_file'](uninstaller, saltenv)

                    # Check if the uninstaller was cached successfully
                    if not cached_pkg:
                        log.error('Unable to cache %s', uninstaller)
                        ret[pkgname] = {'unable to cache': uninstaller}
                        continue

                # Compare the hash of the cached installer to the source only if
                # the file is hosted on salt:
                # TODO cp.cache_file does cache and hash checking? So why do it again?
                if uninstaller.startswith('salt:'):
                    if __salt__['cp.hash_file'](uninstaller, saltenv) != \
                            __salt__['cp.hash_file'](cached_pkg):
                        try:
                            cached_pkg = __salt__['cp.cache_file'](
                                uninstaller, saltenv)
                        except MinionError as exc:
                            return '{0}: {1}'.format(exc, uninstaller)

                        # Check if the installer was cached successfully
                        if not cached_pkg:
                            log.error('Unable to cache {0}'.format(uninstaller))
                            ret[pkgname] = {'unable to cache': uninstaller}
                            continue
            else:
                # Run the uninstaller directly
                # (not hosted on salt:, https:, etc.)
                cached_pkg = os.path.expandvars(uninstaller)

            # Fix non-windows slashes
            cached_pkg = cached_pkg.replace('/', '\\')
            cache_path, _ = os.path.split(cached_pkg)

            # os.path.expandvars is not required as we run everything through cmd.exe /s /c

            # Get uninstall flags
            uninstall_flags = pkginfo[target].get('uninstall_flags', '')

            if kwargs.get('extra_uninstall_flags'):
                uninstall_flags = '{0} {1}'.format(
                    uninstall_flags, kwargs.get('extra_uninstall_flags', ''))

            # Compute msiexec string
            use_msiexec, msiexec = _get_msiexec(pkginfo[target].get('msiexec', False))
            cmd_shell = os.getenv('ComSpec', '{0}\\system32\\cmd.exe'.format(os.getenv('WINDIR')))

            # Build cmd and arguments
            # cmd and arguments must be separated for use with the task scheduler
            if use_msiexec:
                # Check if uninstaller is set to {guid}, if not we assume its a remote msi file.
                # which has already been downloaded.
                arguments = '"{0}" /X "{1}"'.format(msiexec, cached_pkg)
            else:
                arguments = '"{0}"'.format(cached_pkg)

            if uninstall_flags:
                arguments = '{0} {1}'.format(arguments, uninstall_flags)

            # Uninstall the software
            # Check Use Scheduler Option
            if pkginfo[target].get('use_scheduler', False):
                # Create Scheduled Task
                __salt__['task.create_task'](name='update-salt-software',
                                             user_name='System',
                                             force=True,
                                             action_type='Execute',
                                             cmd=cmd_shell,
                                             arguments='/s /c "{0}"'.format(arguments),
                                             start_in=cache_path,
                                             trigger_type='Once',
                                             start_date='1975-01-01',
                                             start_time='01:00',
                                             ac_only=False,
                                             stop_if_on_batteries=False)
                # Run Scheduled Task
                if not __salt__['task.run_wait'](name='update-salt-software'):
                    log.error('Failed to remove %s', pkgname)
                    log.error('Scheduled Task failed to run')
                    ret[pkgname] = {'uninstall status': 'failed'}
            else:
                # Launch the command
                result = __salt__['cmd.run_all'](
                        '"{0}" /s /c "{1}"'.format(cmd_shell, arguments),
                        output_loglevel='trace',
                        python_shell=False,
                        redirect_stderr=True)
                if not result['retcode']:
                    ret[pkgname] = {'uninstall status': 'success'}
                    changed.append(pkgname)
                elif result['retcode'] == 3010:
                    # 3010 is ERROR_SUCCESS_REBOOT_REQUIRED
                    report_reboot_exit_codes = kwargs.pop(
                        'report_reboot_exit_codes', True)
                    if report_reboot_exit_codes:
                        __salt__['system.set_reboot_required_witnessed']()
                    ret[pkgname] = {'uninstall status': 'success, reboot required'}
                    changed.append(pkgname)
                elif result['retcode'] == 1641:
                    # 1641 is ERROR_SUCCESS_REBOOT_INITIATED
                    ret[pkgname] = {'uninstall status': 'success, reboot initiated'}
                    changed.append(pkgname)
                else:
                    log.error('Failed to remove %s', pkgname)
                    log.error('retcode %s', result['retcode'])
                    log.error('uninstaller output: %s', result['stdout'])
                    ret[pkgname] = {'uninstall status': 'failed'}

    # Get a new list of installed software
    new = list_pkgs(saltenv=saltenv)

    # Take the "old" package list and convert the values to strings in
    # preparation for the comparison below.
    __salt__['pkg_resource.stringify'](old)

    difference = salt.utils.data.compare_dicts(old, new)
    tries = 0
    while not all(name in difference for name in changed) and tries <= 1000:
        new = list_pkgs(saltenv=saltenv)
        difference = salt.utils.data.compare_dicts(old, new)
        tries += 1
        if tries == 1000:
            ret['_comment'] = 'Registry not updated.'

    # Compare the software list before and after
    # Add the difference to ret
    ret.update(difference)

    return ret


def purge(name=None, pkgs=None, version=None, **kwargs):
    '''
    Package purges are not supported, this function is identical to
    ``remove()``.

    .. versionadded:: 0.16.0

    Args:

        name (str): The name of the package to be deleted.

        version (str):
            The version of the package to be deleted. If this option is
            used in combination with the ``pkgs`` option below, then this
            version will be applied to all targeted packages.

        pkgs (list):
            A list of packages to delete. Must be passed as a python
            list. The ``name`` parameter will be ignored if this option is
            passed.

    Kwargs:
        saltenv (str): Salt environment. Default ``base``
        refresh (bool): Refresh package metadata. Default ``False``

    Returns:
        dict: A dict containing the changes.

    CLI Example:

    .. code-block:: bash

        salt '*' pkg.purge <package name>
        salt '*' pkg.purge <package1>,<package2>,<package3>
        salt '*' pkg.purge pkgs='["foo", "bar"]'
    '''
    return remove(name=name,
                  pkgs=pkgs,
                  version=version,
                  **kwargs)


def get_repo_data(saltenv='base'):
    '''
    Returns the existing package meteadata db. Will create it, if it does not
    exist, however will not refresh it.

    Args:
        saltenv (str): Salt environment. Default ``base``

    Returns:
        dict: A dict containing contents of metadata db.

    CLI Example:

    .. code-block:: bash

        salt '*' pkg.get_repo_data
    '''
    # we only call refresh_db if it does not exist, as we want to return
    # the existing data even if its old, other parts of the code call this,
    # but they will call refresh if they need too.
    repo_details = _get_repo_details(saltenv)

    if repo_details.winrepo_age == -1:
        # no repo meta db
        log.debug('No winrepo.p cache file. Refresh pkg db now.')
        refresh_db(saltenv=saltenv)

    if 'winrepo.data' in __context__:
        log.trace('get_repo_data returning results from __context__')
        return __context__['winrepo.data']
    else:
        log.trace('get_repo_data called reading from disk')

    try:
        serial = salt.payload.Serial(__opts__)
        with salt.utils.files.fopen(repo_details.winrepo_file, 'rb') as repofile:
            try:
                repodata = serial.loads(repofile.read()) or {}
                __context__['winrepo.data'] = repodata
                return repodata
            except Exception as exc:
                log.exception(exc)
                return {}
    except IOError as exc:
        log.error('Not able to read repo file')
        log.exception(exc)
        return {}


def _get_name_map(saltenv='base'):
    '''
    Return a reverse map of full pkg names to the names recognized by winrepo.
    '''
    u_name_map = {}
    name_map = get_repo_data(saltenv).get('name_map', {})

    if not six.PY2:
        return name_map

    for k in name_map:
        u_name_map[k.decode('utf-8')] = name_map[k]
    return u_name_map


def _get_package_info(name, saltenv='base'):
    '''
    Return package info. Returns empty map if package not available
    TODO: Add option for version
    '''
    return get_repo_data(saltenv).get('repo', {}).get(name, {})


def _reverse_cmp_pkg_versions(pkg1, pkg2):
    '''
    Compare software package versions
    '''
    return 1 if LooseVersion(pkg1) > LooseVersion(pkg2) else -1


def _get_latest_pkg_version(pkginfo):
    if len(pkginfo) == 1:
        return next(six.iterkeys(pkginfo))
    try:
        return sorted(
            pkginfo,
            key=cmp_to_key(_reverse_cmp_pkg_versions)
        ).pop()
    except IndexError:
        return ''


def compare_versions(ver1='', oper='==', ver2=''):
    '''
    Compare software package versions

    Args:
        ver1 (str): A software version to compare
        oper (str): The operand to use to compare
        ver2 (str): A software version to compare

    Returns:
        bool: True if the comparison is valid, otherwise False

    CLI Example:

    .. code-block:: bash

        salt '*' pkg.compare_versions 1.2 >= 1.3
    '''
    if not ver1:
        raise SaltInvocationError('compare_version, ver1 is blank')
    if not ver2:
        raise SaltInvocationError('compare_version, ver2 is blank')

    # Support version being the special meaning of 'latest'
    if ver1 == 'latest':
        ver1 = six.text_type(sys.maxsize)
    if ver2 == 'latest':
        ver2 = six.text_type(sys.maxsize)
    # Support version being the special meaning of 'Not Found'
    if ver1 == 'Not Found':
        ver1 = '0.0.0.0.0'
    if ver2 == 'Not Found':
        ver2 = '0.0.0.0.0'

    return salt.utils.versions.compare(ver1, oper, ver2, ignore_epoch=True)<|MERGE_RESOLUTION|>--- conflicted
+++ resolved
@@ -1123,24 +1123,12 @@
             ret[pkg_name] = 'Unable to locate package {0}'.format(pkg_name)
             continue
 
-<<<<<<< HEAD
         version_num = options.get('version', '')
         #  Using the salt cmdline with version=5.3 might be interpreted
         #  as a float it must be converted to a string in order for
         #  string matching to work.
         if not isinstance(version_num, six.string_types) and version_num is not None:
-            version_num = str(version_num)
-=======
-        # Get the version number passed or the latest available (must be a string)
-        version_num = ''
-        if options:
-            version_num = options.get('version', '')
-            #  Using the salt cmdline with version=5.3 might be interpreted
-            #  as a float it must be converted to a string in order for
-            #  string matching to work.
-            if not isinstance(version_num, six.string_types) and version_num is not None:
-                version_num = six.text_type(version_num)
->>>>>>> abed3789
+            version_num = six.text_type(version_num)
 
         if not version_num:
             # following can be version number or latest
