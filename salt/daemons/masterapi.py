--- conflicted
+++ resolved
@@ -170,9 +170,6 @@
 
 
 def mk_key(opts, user):
-<<<<<<< HEAD
-    if salt.utils.platform.is_windows():
-=======
     if HAS_PWD:
         uid = None
         try:
@@ -181,8 +178,7 @@
             # User doesn't exist in the system
             if opts['client_acl_verify']:
                 return None
-    if salt.utils.is_windows():
->>>>>>> 6bbd50c4
+    if salt.utils.platform.is_windows():
         # The username may contain '\' if it is in Windows
         # 'DOMAIN\username' format. Fix this for the keyfile path.
         keyfile = os.path.join(
