# -*- coding: utf-8 -*-
'''
Execute salt convenience routines
'''

# Import python libs
from __future__ import print_function
from __future__ import absolute_import
import collections
import logging
import time
import sys
import multiprocessing

# Import salt libs
import salt.exceptions
import salt.loader
import salt.minion
import salt.utils
import salt.utils.args
import salt.utils.event
from salt.client import mixins
from salt.output import display_output
from salt.utils.error import raise_error
from salt.utils.event import tagify
import salt.ext.six as six

log = logging.getLogger(__name__)


class RunnerClient(mixins.SyncClientMixin, mixins.AsyncClientMixin, object):
    '''
    The interface used by the :command:`salt-run` CLI tool on the Salt Master

    It executes :ref:`runner modules <all-salt.runners>` which run on the Salt
    Master.

    Importing and using ``RunnerClient`` must be done on the same machine as
    the Salt Master and it must be done using the same user that the Salt
    Master is running as.

    Salt's :conf_master:`external_auth` can be used to authenticate calls. The
    eauth user must be authorized to execute runner modules: (``@runner``).
    Only the :py:meth:`master_call` below supports eauth.
    '''
    client = 'runner'
    tag_prefix = 'run'

    def __init__(self, opts):
        self.opts = opts
        self.functions = salt.loader.runner(opts)  # Must be self.functions for mixin to work correctly :-/
        self.returners = salt.loader.returners(opts, self.functions)
        self.outputters = salt.loader.outputters(opts)
<<<<<<< HEAD
        self.event = salt.utils.event.get_master_event(self.opts, self.opts['sock_dir'])
=======
        self.event = salt.utils.event.get_event('master', self.opts['sock_dir'], self.opts['transport'])
>>>>>>> 028da8fd

    def cmd(self, fun, arg, pub_data=None, kwarg=None):
        '''
        Execute a runner function

        .. code-block:: python

            >>> opts = salt.config.master_config('/etc/salt/master')
            >>> runner = salt.runner.RunnerClient(opts)
            >>> runner.cmd('jobs.list_jobs', [])
            {
                '20131219215650131543': {
                    'Arguments': [300],
                    'Function': 'test.sleep',
                    'StartTime': '2013, Dec 19 21:56:50.131543',
                    'Target': '*',
                    'Target-type': 'glob',
                    'User': 'saltdev'
                },
                '20131219215921857715': {
                    'Arguments': [300],
                    'Function': 'test.sleep',
                    'StartTime': '2013, Dec 19 21:59:21.857715',
                    'Target': '*',
                    'Target-type': 'glob',
                    'User': 'saltdev'
                },
            }

        '''
        if kwarg is None:
            kwarg = {}
        if not isinstance(kwarg, dict):
            raise salt.exceptions.SaltInvocationError(
                'kwarg must be formatted as a dictionary'
            )

        if pub_data is None:
            pub_data = {}
        if not isinstance(pub_data, dict):
            raise salt.exceptions.SaltInvocationError(
                'pub_data must be formatted as a dictionary'
            )

        arglist = salt.utils.args.parse_input(arg)

        def _append_kwarg(arglist, kwarg):
            '''
            Append the kwarg dict to the arglist
            '''
            kwarg['__kwarg__'] = True
            arglist.append(kwarg)

        if kwarg:
            try:
                if isinstance(arglist[-1], dict) \
                        and '__kwarg__' in arglist[-1]:
                    for key, val in six.iteritems(kwarg):
                        if key in arglist[-1]:
                            log.warning(
                                'Overriding keyword argument {0!r}'.format(key)
                            )
                        arglist[-1][key] = val
                else:
                    # No kwargs yet present in arglist
                    _append_kwarg(arglist, kwarg)
            except IndexError:
                # arglist is empty, just append
                _append_kwarg(arglist, kwarg)

        self._verify_fun(fun)
        args, kwargs = salt.minion.load_args_and_kwargs(
            self.functions[fun], arglist, pub_data
        )
        fstr = '{0}.prep_jid'.format(self.opts['master_job_cache'])
        jid = self.returners[fstr]()
        log.debug('Runner starting with jid {0}'.format(jid))
        self.event.fire_event({'runner_job': fun}, tagify([jid, 'new'], 'job'))
        target = RunnerClient._thread_return
        data = {'fun': fun, 'jid': jid, 'args': args, 'kwargs': kwargs}
        args = (self, self.opts, data)
        ret = jid
        if self.opts.get('async', False):
            process = multiprocessing.Process(
                target=target, args=args
            )
            process.start()
        else:
            ret = target(*args)
        return ret

    @classmethod
    def _thread_return(cls, instance, opts, data):
        '''
        The multiprocessing process calls back here
        to stream returns
        '''
        # Runners modules runtime injection:
        # - the progress event system with the correct jid
        # - Provide JID if the runner wants to access it directly
        done = {}
        if opts.get('async', False):
            progress = salt.utils.event.get_runner_event(opts, data['jid']).fire_progress
        else:
            progress = _progress_print
        for func_name, func in instance.functions.items():
            if func.__module__ in done:
                continue
            mod = sys.modules[func.__module__]
            mod.__jid__ = data['jid']
            mod.__progress__ = progress
            done[func.__module__] = mod
        ret = instance.functions[data['fun']](*data['args'], **data['kwargs'])
        # Sleep for just a moment to let any progress events return
        time.sleep(0.1)
        ret_load = {'return': ret, 'fun': data['fun'], 'fun_args': data['args']}
        # Don't use the invoking processes' event socket because it could be closed down by the time we arrive here.
        # Create another, for safety's sake.
<<<<<<< HEAD
        salt.utils.event.get_master_event(opts, opts['sock_dir']).fire_event(ret_load, tagify([data['jid'], 'return'], 'runner'))
=======
        master_event = salt.utils.event.get_event('master', opts['sock_dir'], opts['transport'])
        master_event.fire_event(ret_load, tagify([data['jid'], 'return'], 'runner'))
        master_event.destroy()
>>>>>>> 028da8fd
        try:
            fstr = '{0}.save_runner_load'.format(opts['master_job_cache'])
            instance.returners[fstr](data['jid'], ret_load)
        except KeyError:
            log.debug(
                'The specified returner used for the master job cache '
                '"{0}" does not have a save_runner_load function! The results '
                'of this runner execution will not be stored.'.format(
                    opts['master_job_cache']
                )
            )
        except Exception:
            log.critical(
                'The specified returner threw a stack trace:\n',
                exc_info=True
            )
        if opts.get('async', False):
            return data['jid']
        else:
            return ret

    def master_call(self, **kwargs):
        '''
        Execute a runner function through the master network interface (eauth).
        '''
        load = kwargs
        load['cmd'] = 'runner'
        sreq = salt.transport.Channel.factory(self.opts,
                                              crypt='clear',
                                              usage='master_call')
        ret = sreq.send(load)
        if isinstance(ret, collections.Mapping):
            if 'error' in ret:
                raise_error(**ret['error'])
        return ret

    def _reformat_low(self, low):
        '''
        Format the low data for RunnerClient()'s master_call() function

        The master_call function here has a different function signature than
        on WheelClient. So extract all the eauth keys and the fun key and
        assume everything else is a kwarg to pass along to the runner function
        to be called.
        '''
        auth_creds = dict([(i, low.pop(i)) for i in [
                'username', 'password', 'eauth', 'token', 'client',
            ] if i in low])
        reformatted_low = {'fun': low.pop('fun')}
        reformatted_low.update(auth_creds)
        reformatted_low['kwarg'] = low
        return reformatted_low

    def cmd_async(self, low):
        '''
        Execute a runner function asynchronously; eauth is respected

        This function requires that :conf_master:`external_auth` is configured
        and the user is authorized to execute runner functions: (``@runner``).

        .. code-block:: python

            runner.eauth_async({
                'fun': 'jobs.list_jobs',
                'username': 'saltdev',
                'password': 'saltdev',
                'eauth': 'pam',
            })
        '''
        reformatted_low = self._reformat_low(low)
        return self.master_call(**reformatted_low)

    def cmd_sync(self, low, timeout=None):
        '''
        Execute a runner function synchronously; eauth is respected

        This function requires that :conf_master:`external_auth` is configured
        and the user is authorized to execute runner functions: (``@runner``).

        .. code-block:: python

            runner.eauth_sync({
                'fun': 'jobs.list_jobs',
                'username': 'saltdev',
                'password': 'saltdev',
                'eauth': 'pam',
            })
        '''
        reformatted_low = self._reformat_low(low)
        job = self.master_call(**reformatted_low)
        ret_tag = tagify('ret', base=job['tag'])

        timelimit = time.time() + (timeout or 300)
        while True:
            ret = self.event.get_event(full=True)
            if ret is None:
                if time.time() > timelimit:
                    raise salt.exceptions.SaltClientTimeout(
                        "RunnerClient job '{0}' timed out".format(job['jid']),
                        jid=job['jid'])
                else:
                    continue

            if ret['tag'] == ret_tag:
                return ret['data']['return']


class Runner(RunnerClient):
    '''
    Execute the salt runner interface
    '''
    def print_docs(self):
        '''
        Print out the documentation!
        '''
        arg = self.opts.get('fun', None)
        docs = super(Runner, self).get_docs(arg)
        for fun in sorted(docs):
            display_output('{0}:'.format(fun), 'text', self.opts)
            print(docs[fun])

    def run(self):
        '''
        Execute the runner sequence
        '''
        ret = {}
        if self.opts.get('doc', False):
            self.print_docs()
        else:
            try:
                # Run the runner!
                jid = super(Runner, self).cmd(
                    self.opts['fun'], self.opts['arg'], self.opts)
                if self.opts.get('async', False):
                    log.info('Running in async mode. Results of this execution may '
                             'be collected by attaching to the master event bus or '
                             'by examing the master job cache, if configured.')
                    rets = self.get_runner_returns(jid)
                else:
                    rets = [jid]
                # Gather the returns
                for ret in rets:
                    if not self.opts.get('quiet', False):
                        if isinstance(ret, dict) and 'outputter' in ret and ret['outputter'] is not None:
                            print(self.outputters[ret['outputter']](ret['data']))
                        else:
                            salt.output.display_output(ret, '', self.opts)

            except salt.exceptions.SaltException as exc:
                ret = str(exc)
                print(ret)
                return ret
            log.debug('Runner return: {0}'.format(ret))
            return ret

    def get_runner_returns(self, jid, timeout=None):
        '''
        Gather the return data from the event system, break hard when timeout
        is reached.
        '''
        if timeout is None:
            timeout = self.opts['timeout'] * 2

        timeout_at = time.time() + timeout
        last_progress_timestamp = time.time()

        while True:
            raw = self.event.get_event(timeout, full=True)
            time.sleep(0.1)
            # If we saw no events in the event bus timeout
            # OR
            # we have reached the total timeout
            # AND
            # have not seen any progress events for the length of the timeout.
            if raw is None and (time.time() > timeout_at and
                                time.time() - last_progress_timestamp > timeout):
                # Timeout reached
                break
            try:
                if not raw['tag'].split('/')[1] == 'runner' and raw['tag'].split('/')[2] == jid:
                    continue
                elif raw['tag'].split('/')[3] == 'progress' and raw['tag'].split('/')[2] == jid:
                    last_progress_timestamp = time.time()
                    yield {'data': raw['data']['data'], 'outputter': raw['data']['outputter']}
                elif raw['tag'].split('/')[3] == 'return' and raw['tag'].split('/')[2] == jid:
                    yield raw['data']['return']
                    break
                # Handle a findjob that might have been kicked off under the covers
                elif raw['data']['fun'] == 'saltutil.findjob':
                    timeout_at = timeout_at + 10
                    continue
            except (IndexError, KeyError):
                continue


def _progress_print(text, *args, **kwargs):
    print(text)<|MERGE_RESOLUTION|>--- conflicted
+++ resolved
@@ -51,11 +51,7 @@
         self.functions = salt.loader.runner(opts)  # Must be self.functions for mixin to work correctly :-/
         self.returners = salt.loader.returners(opts, self.functions)
         self.outputters = salt.loader.outputters(opts)
-<<<<<<< HEAD
         self.event = salt.utils.event.get_master_event(self.opts, self.opts['sock_dir'])
-=======
-        self.event = salt.utils.event.get_event('master', self.opts['sock_dir'], self.opts['transport'])
->>>>>>> 028da8fd
 
     def cmd(self, fun, arg, pub_data=None, kwarg=None):
         '''
@@ -174,13 +170,9 @@
         ret_load = {'return': ret, 'fun': data['fun'], 'fun_args': data['args']}
         # Don't use the invoking processes' event socket because it could be closed down by the time we arrive here.
         # Create another, for safety's sake.
-<<<<<<< HEAD
-        salt.utils.event.get_master_event(opts, opts['sock_dir']).fire_event(ret_load, tagify([data['jid'], 'return'], 'runner'))
-=======
-        master_event = salt.utils.event.get_event('master', opts['sock_dir'], opts['transport'])
+        master_event = salt.utils.event.get_master_event(opts, opts['sock_dir'])
         master_event.fire_event(ret_load, tagify([data['jid'], 'return'], 'runner'))
         master_event.destroy()
->>>>>>> 028da8fd
         try:
             fstr = '{0}.save_runner_load'.format(opts['master_job_cache'])
             instance.returners[fstr](data['jid'], ret_load)
