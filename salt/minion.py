# -*- coding: utf-8 -*-
'''
Routines to set up a minion
'''
# Import python libs
from __future__ import absolute_import, print_function, with_statement
import os
import re
import sys
import copy
import time
import types
import signal
import fnmatch
import logging
import threading
import traceback
import contextlib
import multiprocessing
from random import randint, shuffle
from stat import S_IMODE

# Import Salt Libs
# pylint: disable=import-error,no-name-in-module,redefined-builtin
import salt.ext.six as six
if six.PY3:
    import ipaddress
else:
    import salt.ext.ipaddress as ipaddress
from salt.ext.six.moves import range
# pylint: enable=no-name-in-module,redefined-builtin

# Import third party libs
try:
    import zmq
    # TODO: cleanup
    import zmq.eventloop.ioloop
    # support pyzmq 13.0.x, TODO: remove once we force people to 14.0.x
    if not hasattr(zmq.eventloop.ioloop, 'ZMQIOLoop'):
        zmq.eventloop.ioloop.ZMQIOLoop = zmq.eventloop.ioloop.IOLoop
    LOOP_CLASS = zmq.eventloop.ioloop.ZMQIOLoop
    HAS_ZMQ = True
except ImportError:
    import tornado.ioloop
    LOOP_CLASS = tornado.ioloop.IOLoop
    HAS_ZMQ = False

HAS_RANGE = False
try:
    import seco.range
    HAS_RANGE = True
except ImportError:
    pass

HAS_PSUTIL = False
try:
    import salt.utils.psutil_compat as psutil
    HAS_PSUTIL = True
except ImportError:
    pass

HAS_RESOURCE = False
try:
    import resource
    HAS_RESOURCE = True
except ImportError:
    pass

try:
    import zmq.utils.monitor
    HAS_ZMQ_MONITOR = True
except ImportError:
    HAS_ZMQ_MONITOR = False
# pylint: enable=import-error

# Import salt libs
import salt
import salt.client
import salt.crypt
import salt.loader
import salt.beacons
import salt.engines
import salt.payload
import salt.syspaths
import salt.utils
import salt.utils.context
import salt.utils.jid
import salt.pillar
import salt.utils.args
import salt.utils.event
import salt.utils.minions
import salt.utils.schedule
import salt.utils.error
import salt.utils.zeromq
import salt.defaults.exitcodes
import salt.cli.daemons
import salt.log.setup

from salt.config import DEFAULT_MINION_OPTS
from salt.defaults import DEFAULT_TARGET_DELIM
from salt.executors import FUNCTION_EXECUTORS
from salt.utils.debug import enable_sigusr1_handler
from salt.utils.event import tagify
from salt.utils.process import (default_signals,
                                SignalHandlingMultiprocessingProcess,
                                ProcessManager)
from salt.exceptions import (
    CommandExecutionError,
    CommandNotFoundError,
    SaltInvocationError,
    SaltReqTimeoutError,
    SaltClientError,
    SaltSystemExit,
    SaltDaemonNotRunning,
    SaltException,
)


import tornado.gen  # pylint: disable=F0401
import tornado.ioloop  # pylint: disable=F0401

log = logging.getLogger(__name__)

# To set up a minion:
# 1. Read in the configuration
# 2. Generate the function mapping dict
# 3. Authenticate with the master
# 4. Store the AES key
# 5. Connect to the publisher
# 6. Handle publications


def resolve_dns(opts):
    '''
    Resolves the master_ip and master_uri options
    '''
    ret = {}
    check_dns = True
    if (opts.get('file_client', 'remote') == 'local' and
            not opts.get('use_master_when_local', False)):
        check_dns = False

    if check_dns is True:
        # Because I import salt.log below I need to re-import salt.utils here
        import salt.utils
        try:
            if opts['master'] == '':
                raise SaltSystemExit
            ret['master_ip'] = \
                    salt.utils.dns_check(opts['master'], True, opts['ipv6'])
        except SaltClientError:
            if opts['retry_dns']:
                while True:
                    import salt.log
                    msg = ('Master hostname: \'{0}\' not found. Retrying in {1} '
                           'seconds').format(opts['master'], opts['retry_dns'])
                    if salt.log.setup.is_console_configured():
                        log.error(msg)
                    else:
                        print('WARNING: {0}'.format(msg))
                    time.sleep(opts['retry_dns'])
                    try:
                        ret['master_ip'] = salt.utils.dns_check(
                            opts['master'], True, opts['ipv6']
                        )
                        break
                    except SaltClientError:
                        pass
            else:
                ret['master_ip'] = '127.0.0.1'
        except SaltSystemExit:
            unknown_str = 'unknown address'
            master = opts.get('master', unknown_str)
            if master == '':
                master = unknown_str
            if opts.get('__role') == 'syndic':
                err = 'Master address: \'{0}\' could not be resolved. Invalid or unresolveable address. Set \'syndic_master\' value in minion config.'.format(master)
            else:
                err = 'Master address: \'{0}\' could not be resolved. Invalid or unresolveable address. Set \'master\' value in minion config.'.format(master)
            log.error(err)
            raise SaltSystemExit(code=42, msg=err)
    else:
        ret['master_ip'] = '127.0.0.1'

    if 'master_ip' in ret and 'master_ip' in opts:
        if ret['master_ip'] != opts['master_ip']:
            log.warning('Master ip address changed from {0} to {1}'.format(opts['master_ip'],
                                                                          ret['master_ip'])
            )
    ret['master_uri'] = 'tcp://{ip}:{port}'.format(ip=ret['master_ip'],
                                                   port=opts['master_port'])
    return ret


def prep_ip_port(opts):
    ret = {}
    if opts['master_uri_format'] == 'ip_only':
        ret['master'] = opts['master']
    else:
        ip_port = opts['master'].rsplit(":", 1)
        if len(ip_port) == 1:
            # e.g. master: mysaltmaster
            ret['master'] = ip_port[0]
        else:
            # e.g. master: localhost:1234
            # e.g. master: 127.0.0.1:1234
            # e.g. master: ::1:1234
            ret['master'] = ip_port[0]
            ret['master_port'] = ip_port[1]
    return ret


def get_proc_dir(cachedir, **kwargs):
    '''
    Given the cache directory, return the directory that process data is
    stored in, creating it if it doesn't exist.
    The following optional Keyword Arguments are handled:

    mode: which is anything os.makedir would accept as mode.

    uid: the uid to set, if not set, or it is None or -1 no changes are
         made. Same applies if the directory is already owned by this
         uid. Must be int. Works only on unix/unix like systems.

    gid: the gid to set, if not set, or it is None or -1 no changes are
         made. Same applies if the directory is already owned by this
         gid. Must be int. Works only on unix/unix like systems.
    '''
    fn_ = os.path.join(cachedir, 'proc')
    mode = kwargs.pop('mode', None)

    if mode is None:
        mode = {}
    else:
        mode = {'mode': mode}

    if not os.path.isdir(fn_):
        # proc_dir is not present, create it with mode settings
        os.makedirs(fn_, **mode)

    d_stat = os.stat(fn_)

    # if mode is not an empty dict then we have an explicit
    # dir mode. So lets check if mode needs to be changed.
    if mode:
        mode_part = S_IMODE(d_stat.st_mode)
        if mode_part != mode['mode']:
            os.chmod(fn_, (d_stat.st_mode ^ mode_part) | mode['mode'])

    if hasattr(os, 'chown'):
        # only on unix/unix like systems
        uid = kwargs.pop('uid', -1)
        gid = kwargs.pop('gid', -1)

        # if uid and gid are both -1 then go ahead with
        # no changes at all
        if (d_stat.st_uid != uid or d_stat.st_gid != gid) and \
                [i for i in (uid, gid) if i != -1]:
            os.chown(fn_, uid, gid)

    return fn_


def parse_args_and_kwargs(func, args, data=None):
    '''
    Wrap load_args_and_kwargs
    '''
    salt.utils.warn_until(
        'Boron',
        'salt.minion.parse_args_and_kwargs() has been renamed to '
        'salt.minion.load_args_and_kwargs(). Please change this function call '
        'before the Boron release of Salt.'
    )
    return load_args_and_kwargs(func, args, data=data)


def load_args_and_kwargs(func, args, data=None, ignore_invalid=False):
    '''
    Detect the args and kwargs that need to be passed to a function call, and
    check them against what was passed.
    '''
    argspec = salt.utils.args.get_function_argspec(func)
    _args = []
    _kwargs = {}
    invalid_kwargs = []

    for arg in args:
        if isinstance(arg, six.string_types):
            string_arg, string_kwarg = salt.utils.args.parse_input([arg], condition=False)  # pylint: disable=W0632
            if string_arg:
                # Don't append the version that was just derived from parse_cli
                # above, that would result in a 2nd call to
                # salt.utils.cli.yamlify_arg(), which could mangle the input.
                _args.append(arg)
            elif string_kwarg:
                salt.utils.warn_until(
                    'Boron',
                    'The list of function args and kwargs should be parsed '
                    'by salt.utils.args.parse_input() before calling '
                    'salt.minion.load_args_and_kwargs().'
                )
                if argspec.keywords or next(six.iterkeys(string_kwarg)) in argspec.args:
                    # Function supports **kwargs or is a positional argument to
                    # the function.
                    _kwargs.update(string_kwarg)
                else:
                    # **kwargs not in argspec and parsed argument name not in
                    # list of positional arguments. This keyword argument is
                    # invalid.
                    for key, val in six.iteritems(string_kwarg):
                        invalid_kwargs.append('{0}={1}'.format(key, val))
                continue

        # if the arg is a dict with __kwarg__ == True, then its a kwarg
        elif isinstance(arg, dict) and arg.pop('__kwarg__', False) is True:
            for key, val in six.iteritems(arg):
                if argspec.keywords or key in argspec.args:
                    # Function supports **kwargs or is a positional argument to
                    # the function.
                    _kwargs[key] = val
                else:
                    # **kwargs not in argspec and parsed argument name not in
                    # list of positional arguments. This keyword argument is
                    # invalid.
                    invalid_kwargs.append('{0}={1}'.format(key, val))
            continue

        else:
            _args.append(arg)

    if invalid_kwargs and not ignore_invalid:
        salt.utils.invalid_kwargs(invalid_kwargs)

    if argspec.keywords and isinstance(data, dict):
        # this function accepts **kwargs, pack in the publish data
        for key, val in six.iteritems(data):
            _kwargs['__pub_{0}'.format(key)] = val

    return _args, _kwargs


class MinionBase(object):
    def __init__(self, opts):
        self.opts = opts

    @staticmethod
    def process_schedule(minion, loop_interval):
        try:
            if hasattr(minion, 'schedule'):
                minion.schedule.eval()
            else:
                log.error('Minion scheduler not initialized. Scheduled jobs will not be run.')
                return
            # Check if scheduler requires lower loop interval than
            # the loop_interval setting
            if minion.schedule.loop_interval < loop_interval:
                loop_interval = minion.schedule.loop_interval
                log.debug(
                    'Overriding loop_interval because of scheduled jobs.'
                )
        except Exception as exc:
            log.error(
                'Exception {0} occurred in scheduled job'.format(exc)
            )
        return loop_interval

    def process_beacons(self, functions):
        '''
        Evaluate all of the configured beacons, grab the config again in case
        the pillar or grains changed
        '''
        if 'config.merge' in functions:
            b_conf = functions['config.merge']('beacons')
            if b_conf:
                return self.beacons.process(b_conf)  # pylint: disable=no-member
        return []

    @tornado.gen.coroutine
    def eval_master(self,
                    opts,
                    timeout=60,
                    safe=True,
                    failed=False):
        '''
        Evaluates and returns a tuple of the current master address and the pub_channel.

        In standard mode, just creates a pub_channel with the given master address.

        With master_type=func evaluates the current master address from the given
        module and then creates a pub_channel.

        With master_type=failover takes the list of masters and loops through them.
        The first one that allows the minion to create a pub_channel is then
        returned. If this function is called outside the minions initialization
        phase (for example from the minions main event-loop when a master connection
        loss was detected), 'failed' should be set to True. The current
        (possibly failed) master will then be removed from the list of masters.
        '''
        # check if master_type was altered from its default
        if opts['master_type'] != 'str' and opts['__role'] != 'syndic':
            # check for a valid keyword
            if opts['master_type'] == 'func':
                # split module and function and try loading the module
                mod, fun = opts['master'].split('.')
                try:
                    master_mod = salt.loader.raw_mod(opts, mod, fun)
                    if not master_mod:
                        raise TypeError
                    # we take whatever the module returns as master address
                    opts['master'] = master_mod[mod + '.' + fun]()
                except TypeError:
                    msg = ('Failed to evaluate master address from '
                           'module \'{0}\''.format(opts['master']))
                    log.error(msg)
                    sys.exit(salt.defaults.exitcodes.EX_GENERIC)
                log.info('Evaluated master from module: {0}'.format(master_mod))

            # if failover is set, master has to be of type list
            elif opts['master_type'] == 'failover':
                if isinstance(opts['master'], list):
                    log.info('Got list of available master addresses:'
                             ' {0}'.format(opts['master']))
                    if opts['master_shuffle']:
                        shuffle(opts['master'])
                # if opts['master'] is a str and we have never created opts['master_list']
                elif isinstance(opts['master'], str) and ('master_list' not in opts):
                    # We have a string, but a list was what was intended. Convert.
                    # See issue 23611 for details
                    opts['master'] = [opts['master']]
                elif opts['__role'] == 'syndic':
                    log.info('Syndic setting master_syndic to \'{0}\''.format(opts['master']))

                # if failed=True, the minion was previously connected
                # we're probably called from the minions main-event-loop
                # because a master connection loss was detected. remove
                # the possibly failed master from the list of masters.
                elif failed:
                    log.info('Removing possibly failed master {0} from list of'
                             ' masters'.format(opts['master']))
                    # create new list of master with the possibly failed one removed
                    opts['master'] = [x for x in opts['master_list'] if opts['master'] != x]

                else:
                    msg = ('master_type set to \'failover\' but \'master\' '
                           'is not of type list but of type '
                           '{0}'.format(type(opts['master'])))
                    log.error(msg)
                    sys.exit(salt.defaults.exitcodes.EX_GENERIC)
                # If failover is set, minion have to failover on DNS errors instead of retry DNS resolve.
                # See issue 21082 for details
                if opts['retry_dns']:
                    msg = ('\'master_type\' set to \'failover\' but \'retry_dns\' is not 0. '
                           'Setting \'retry_dns\' to 0 to failover to the next master on DNS errors.')
                    log.critical(msg)
                    opts['retry_dns'] = 0
            else:
                msg = ('Invalid keyword \'{0}\' for variable '
                       '\'master_type\''.format(opts['master_type']))
                log.error(msg)
                sys.exit(salt.defaults.exitcodes.EX_GENERIC)

        # Specify kwargs for the channel factory so that SMinion doesn't need to define an io_loop
        # (The channel factories will set a default if the kwarg isn't passed)
        factory_kwargs = {'timeout': timeout, 'safe': safe}
        if getattr(self, 'io_loop', None):
            factory_kwargs['io_loop'] = self.io_loop  # pylint: disable=no-member

        # if we have a list of masters, loop through them and be
        # happy with the first one that allows us to connect
        if isinstance(opts['master'], list):
            conn = False
            # shuffle the masters and then loop through them
            local_masters = copy.copy(opts['master'])

            for master in local_masters:
                opts['master'] = master
                opts.update(prep_ip_port(opts))
                opts.update(resolve_dns(opts))
                self.opts = opts

                # on first run, update self.opts with the whole master list
                # to enable a minion to re-use old masters if they get fixed
                if 'master_list' not in opts:
                    opts['master_list'] = local_masters

                try:
                    pub_channel = salt.transport.client.AsyncPubChannel.factory(opts, **factory_kwargs)
                    yield pub_channel.connect()
                    conn = True
                    break
                except SaltClientError:
                    msg = ('Master {0} could not be reached, trying '
                           'next master (if any)'.format(opts['master']))
                    log.info(msg)
                    continue

            if not conn:
                self.connected = False
                msg = ('No master could be reached or all masters denied '
                       'the minions connection attempt.')
                log.error(msg)
            else:
                self.tok = pub_channel.auth.gen_token('salt')
                self.connected = True
                raise tornado.gen.Return((opts['master'], pub_channel))

        # single master sign in
        else:
            opts.update(prep_ip_port(opts))
            opts.update(resolve_dns(opts))
            pub_channel = salt.transport.client.AsyncPubChannel.factory(self.opts, **factory_kwargs)
            yield pub_channel.connect()
            self.tok = pub_channel.auth.gen_token('salt')
            self.connected = True
            raise tornado.gen.Return((opts['master'], pub_channel))


class SMinion(MinionBase):
    '''
    Create an object that has loaded all of the minion module functions,
    grains, modules, returners etc.  The SMinion allows developers to
    generate all of the salt minion functions and present them with these
    functions for general use.
    '''
    def __init__(self, opts):
        # Late setup of the opts grains, so we can log from the grains module
        opts['grains'] = salt.loader.grains(opts)
        super(SMinion, self).__init__(opts)

        # Clean out the proc directory (default /var/cache/salt/minion/proc)
        if (self.opts.get('file_client', 'remote') == 'remote'
                or self.opts.get('use_master_when_local', False)):
            self.eval_master(self.opts, failed=True)
        self.gen_modules(initial_load=True)

    def gen_modules(self, initial_load=False):
        '''
        Load all of the modules for the minion
        '''
        self.opts['pillar'] = salt.pillar.get_pillar(
            self.opts,
            self.opts['grains'],
            self.opts['id'],
            self.opts['environment'],
            pillarenv=self.opts.get('pillarenv'),
        ).compile_pillar()
        self.utils = salt.loader.utils(self.opts)
        self.functions = salt.loader.minion_mods(self.opts, utils=self.utils,
                                                 include_errors=True)
        self.serializers = salt.loader.serializers(self.opts)
        self.returners = salt.loader.returners(self.opts, self.functions)
        self.proxy = salt.loader.proxy(self.opts, self.functions, self.returners, None)
        # TODO: remove
        self.function_errors = {}  # Keep the funcs clean
        self.states = salt.loader.states(self.opts,
                self.functions,
                self.utils,
                self.serializers)
        self.rend = salt.loader.render(self.opts, self.functions)
        self.matcher = Matcher(self.opts, self.functions)
        self.functions['sys.reload_modules'] = self.gen_modules
        self.executors = salt.loader.executors(self.opts)


class MasterMinion(object):
    '''
    Create a fully loaded minion function object for generic use on the
    master. What makes this class different is that the pillar is
    omitted, otherwise everything else is loaded cleanly.
    '''
    def __init__(
            self,
            opts,
            returners=True,
            states=True,
            rend=True,
            matcher=True,
            whitelist=None):
        self.opts = salt.config.minion_config(opts['conf_file'])
        self.opts.update(opts)
        self.whitelist = whitelist
        self.opts['grains'] = salt.loader.grains(opts)
        self.opts['pillar'] = {}
        self.mk_returners = returners
        self.mk_states = states
        self.mk_rend = rend
        self.mk_matcher = matcher
        self.gen_modules(initial_load=True)

    def gen_modules(self, initial_load=False):
        '''
        Load all of the modules for the minion
        '''
        self.utils = salt.loader.utils(self.opts)
        self.functions = salt.loader.minion_mods(
            self.opts,
            utils=self.utils,
            whitelist=self.whitelist,
            initial_load=initial_load)
        self.serializers = salt.loader.serializers(self.opts)
        if self.mk_returners:
            self.returners = salt.loader.returners(self.opts, self.functions)
        if self.mk_states:
            self.states = salt.loader.states(self.opts,
                                             self.functions,
                                             self.utils,
                                             self.serializers)
        if self.mk_rend:
            self.rend = salt.loader.render(self.opts, self.functions)
        if self.mk_matcher:
            self.matcher = Matcher(self.opts, self.functions)
        self.functions['sys.reload_modules'] = self.gen_modules


class MultiMinion(MinionBase):
    '''
    Create a multi minion interface, this creates as many minions as are
    defined in the master option and binds each minion object to a respective
    master.
    '''
    # timeout for one of the minions to auth with a master
    MINION_CONNECT_TIMEOUT = 5

    def __init__(self, opts):
        super(MultiMinion, self).__init__(opts)
        self.auth_wait = self.opts['acceptance_wait_time']
        self.max_auth_wait = self.opts['acceptance_wait_time_max']

        if HAS_ZMQ:
            zmq.eventloop.ioloop.install()
        self.io_loop = LOOP_CLASS()

    def _spawn_minions(self):
        '''
        Spawn all the coroutines which will sign in to masters
        '''
        if not isinstance(self.opts['master'], list):
            log.error(
                'Attempting to start a multimaster system with one master')
            sys.exit(salt.defaults.exitcodes.EX_GENERIC)
        # Check that for tcp ipc_mode that we have either default ports or
        # lists of ports
        if self.opts.get('ipc_mode') == 'tcp' and (
                    (not isinstance(self.opts['tcp_pub_port'], list) and
                    self.opts['tcp_pub_port'] != 4510) or
                    (not isinstance(self.opts['tcp_pull_port'], list) and
                    self.opts['tcp_pull_port'] != 4511)
                ):
            raise SaltException('For multi-master, tcp_(pub/pull)_port '
                                'settings must be lists of ports, or the '
                                'default 4510 and 4511')
        masternumber = 0
        for master in set(self.opts['master']):
            s_opts = copy.deepcopy(self.opts)
            s_opts['master'] = master
            s_opts['multimaster'] = True
            s_opts['auth_timeout'] = self.MINION_CONNECT_TIMEOUT
            if self.opts.get('ipc_mode') == 'tcp':
                # If one is a list, we can assume both are, because of check above
                if isinstance(self.opts['tcp_pub_port'], list):
                    s_opts['tcp_pub_port'] = self.opts['tcp_pub_port'][masternumber]
                    s_opts['tcp_pull_port'] = self.opts['tcp_pull_port'][masternumber]
                else:
                    s_opts['tcp_pub_port'] = self.opts['tcp_pub_port'] + (masternumber * 2)
                    s_opts['tcp_pull_port'] = self.opts['tcp_pull_port'] + (masternumber * 2)
            self.io_loop.spawn_callback(self._connect_minion, s_opts)
            masternumber += 1

    @tornado.gen.coroutine
    def _connect_minion(self, opts):
        '''
        Create a minion, and asynchronously connect it to a master
        '''
        last = 0  # never have we signed in
        auth_wait = opts['acceptance_wait_time']
        while True:
            try:
                minion = Minion(opts,
                                self.MINION_CONNECT_TIMEOUT,
                                False,
                                io_loop=self.io_loop,
                                loaded_base_name='salt.loader.{0}'.format(opts['master']),
                                )
                yield minion.connect_master()
                minion.tune_in(start=False)
                break
            except SaltClientError as exc:
                log.error('Error while bringing up minion for multi-master. Is master at {0} responding?'.format(opts['master']))
                last = time.time()
                if auth_wait < self.max_auth_wait:
                    auth_wait += self.auth_wait
                yield tornado.gen.sleep(auth_wait)  # TODO: log?
            except Exception as e:
                log.critical('Unexpected error while connecting to {0}'.format(opts['master']), exc_info=True)

    # Multi Master Tune In
    def tune_in(self):
        '''
        Bind to the masters

        This loop will attempt to create connections to masters it hasn't connected
        to yet, but once the initial connection is made it is up to ZMQ to do the
        reconnect (don't know of an API to get the state here in salt)
        '''
        # Fire off all the minion coroutines
        self.minions = self._spawn_minions()

        # serve forever!
        self.io_loop.start()


class Minion(MinionBase):
    '''
    This class instantiates a minion, runs connections for a minion,
    and loads all of the functions into the minion
    '''
    def __init__(self, opts, timeout=60, safe=True, loaded_base_name=None, io_loop=None):  # pylint: disable=W0231
        '''
        Pass in the options dict
        '''
        # this means that the parent class doesn't know *which* master we connect to
        super(Minion, self).__init__(opts)
        self.timeout = timeout
        self.safe = safe

        self._running = None
        self.win_proc = []
        self.loaded_base_name = loaded_base_name

        if io_loop is None:
            if HAS_ZMQ:
                zmq.eventloop.ioloop.install()
            self.io_loop = LOOP_CLASS()
        else:
            self.io_loop = io_loop

        # Warn if ZMQ < 3.2
        if HAS_ZMQ:
            try:
                zmq_version_info = zmq.zmq_version_info()
            except AttributeError:
                # PyZMQ <= 2.1.9 does not have zmq_version_info, fall back to
                # using zmq.zmq_version() and build a version info tuple.
                zmq_version_info = tuple(
                    [int(x) for x in zmq.zmq_version().split('.')]  # pylint: disable=no-member
                )
            if zmq_version_info < (3, 2):
                log.warning(
                    'You have a version of ZMQ less than ZMQ 3.2! There are '
                    'known connection keep-alive issues with ZMQ < 3.2 which '
                    'may result in loss of contact with minions. Please '
                    'upgrade your ZMQ!'
                )
        # Late setup the of the opts grains, so we can log from the grains
        # module.  If this is a proxy, however, we need to init the proxymodule
        # before we can get the grains.  We do this for proxies in the
        # post_master_init
        if not salt.utils.is_proxy():
            self.opts['grains'] = salt.loader.grains(opts)

        log.info('Creating minion process manager')
        self.process_manager = ProcessManager(name='MinionProcessManager')
        self.io_loop.spawn_callback(self.process_manager.run, async=True)
        self.io_loop.spawn_callback(salt.engines.start_engines, self.opts, self.process_manager)

        # Install the SIGINT/SIGTERM handlers if not done so far
        if signal.getsignal(signal.SIGINT) is signal.SIG_DFL:
            # No custom signal handling was added, install our own
            signal.signal(signal.SIGINT, self._handle_signals)

        if signal.getsignal(signal.SIGTERM) is signal.SIG_DFL:
            # No custom signal handling was added, install our own
            signal.signal(signal.SIGINT, self._handle_signals)

    def _handle_signals(self, signum, sigframe):  # pylint: disable=unused-argument
        self._running = False
        # escalate the signals to the process manager
        self.process_manager.stop_restarting()
        self.process_manager.send_signal_to_processes(signum)
        # kill any remaining processes
        self.process_manager.kill_children()
        exit(0)

    def sync_connect_master(self, timeout=None):
        '''
        Block until we are connected to a master
        '''
        self._sync_connect_master_success = False
        log.debug("sync_connect_master")

        def on_connect_master_future_done(future):
            self._sync_connect_master_success = True
            self.io_loop.stop()

        self._connect_master_future = self.connect_master()
        # finish connecting to master
        self._connect_master_future.add_done_callback(on_connect_master_future_done)
        if timeout:
            self.io_loop.call_later(timeout, self.io_loop.stop)
        try:
            self.io_loop.start()
        except KeyboardInterrupt:
            self.destroy()
        # I made the following 3 line oddity to preserve traceback.
        # Please read PR #23978 before changing, hopefully avoiding regressions.
        # Good luck, we're all counting on you.  Thanks.
        future_exception = self._connect_master_future.exc_info()
        if future_exception:
            # This needs to be re-raised to preserve restart_on_error behavior.
            raise six.reraise(*future_exception)
        if timeout and self._sync_connect_master_success is False:
            raise SaltDaemonNotRunning('Failed to connect to the salt-master')

    @tornado.gen.coroutine
    def connect_master(self):
        '''
        Return a future which will complete when you are connected to a master
        '''
        master, self.pub_channel = yield self.eval_master(self.opts, self.timeout, self.safe)
        yield self._post_master_init(master)

    # TODO: better name...
    @tornado.gen.coroutine
    def _post_master_init(self, master):
        '''
        Function to finish init after connecting to a master

        This is primarily loading modules, pillars, etc. (since they need
        to know which master they connected to)
        '''
        self.opts['master'] = master

        self.functions, self.returners, self.function_errors, self.executors = self._load_modules()
        self.opts['pillar'] = yield salt.pillar.get_async_pillar(
            self.opts,
            self.opts['grains'],
            self.opts['id'],
            self.opts['environment'],
            pillarenv=self.opts.get('pillarenv')
        ).compile_pillar()
        self.serial = salt.payload.Serial(self.opts)
        self.mod_opts = self._prep_mod_opts()
        self.matcher = Matcher(self.opts, self.functions)
        self.beacons = salt.beacons.Beacon(self.opts, self.functions)
        uid = salt.utils.get_uid(user=self.opts.get('user', None))
        self.proc_dir = get_proc_dir(self.opts['cachedir'], uid=uid)

        self.schedule = salt.utils.schedule.Schedule(
            self.opts,
            self.functions,
            self.returners)

        # add default scheduling jobs to the minions scheduler
        if self.opts['mine_enabled'] and 'mine.update' in self.functions:
            self.schedule.add_job({
                '__mine_interval':
                {
                    'function': 'mine.update',
                    'minutes': self.opts['mine_interval'],
                    'jid_include': True,
                    'maxrunning': 2,
                    'return_job': self.opts.get('mine_return_job', False)
                }
            }, persist=True)
            log.info('Added mine.update to scheduler')
        else:
            self.schedule.delete_job('__mine_interval', persist=True)

        # add master_alive job if enabled
        if self.opts['master_alive_interval'] > 0:
            self.schedule.add_job({
                '__master_alive':
                {
                    'function': 'status.master',
                    'seconds': self.opts['master_alive_interval'],
                    'jid_include': True,
                    'maxrunning': 1,
                    'kwargs': {'master': self.opts['master'],
                               'connected': True}
                }
            }, persist=True)

        self.grains_cache = self.opts['grains']

    def _return_retry_timer(self):
        '''
        Based on the minion configuration, either return a randomized timer or
        just return the value of the return_retry_timer.
        '''
        msg = 'Minion return retry timer set to {0} seconds'
        if self.opts.get('return_retry_timer_max'):
            try:
                random_retry = randint(self.opts['return_retry_timer'], self.opts['return_retry_timer_max'])
                log.debug(msg.format(random_retry) + ' (randomized)')
                return random_retry
            except ValueError:
                # Catch wiseguys using negative integers here
                log.error(
                    'Invalid value (return_retry_timer: {0} or return_retry_timer_max: {1})'
                    'both must be a positive integers'.format(
                        self.opts['return_retry_timer'],
                        self.opts['return_retry_timer_max'],
                    )
                )
                log.debug(msg.format(DEFAULT_MINION_OPTS['return_retry_timer']))
                return DEFAULT_MINION_OPTS['return_retry_timer']
        else:
            log.debug(msg.format(self.opts.get('return_retry_timer')))
            return self.opts.get('return_retry_timer')

    def _prep_mod_opts(self):
        '''
        Returns a copy of the opts with key bits stripped out
        '''
        mod_opts = {}
        for key, val in six.iteritems(self.opts):
            if key == 'logger':
                continue
            mod_opts[key] = val
        return mod_opts

    def _process_beacons(self):
        '''
        Process each beacon and send events if appropriate
        '''
        # Process Beacons
        try:
            beacons = self.process_beacons(self.functions)
        except Exception as exc:
            log.critical('Beacon processing failed: {0}. No beacons will be processed.'.format(traceback.format_exc(exc)))
            beacons = None
        if beacons:
            self._fire_master(events=beacons)
            for beacon in beacons:
                serialized_data = salt.utils.dicttrim.trim_dict(
                    self.serial.dumps(beacon['data']),
                    self.opts.get('max_event_size', 1048576),
                    is_msgpacked=True,
                )
                log.debug('Sending event - data = {0}'.format(beacon['data']))
                event = '{0}{1}{2}'.format(
                        beacon['tag'],
                        salt.utils.event.TAGEND,
                        serialized_data,
                )
                self.event_publisher.handle_publish(event, None)

    def _load_modules(self, force_refresh=False, notify=False, proxy=None):
        '''
        Return the functions and the returners loaded up from the loader
        module
        '''
        # if this is a *nix system AND modules_max_memory is set, lets enforce
        # a memory limit on module imports
        # this feature ONLY works on *nix like OSs (resource module doesn't work on windows)
        modules_max_memory = False
        if self.opts.get('modules_max_memory', -1) > 0 and HAS_PSUTIL and HAS_RESOURCE:
            log.debug('modules_max_memory set, enforcing a maximum of {0}'.format(self.opts['modules_max_memory']))
            modules_max_memory = True
            old_mem_limit = resource.getrlimit(resource.RLIMIT_AS)
            rss, vms = psutil.Process(os.getpid()).memory_info()
            mem_limit = rss + vms + self.opts['modules_max_memory']
            resource.setrlimit(resource.RLIMIT_AS, (mem_limit, mem_limit))
        elif self.opts.get('modules_max_memory', -1) > 0:
            if not HAS_PSUTIL:
                log.error('Unable to enforce modules_max_memory because psutil is missing')
            if not HAS_RESOURCE:
                log.error('Unable to enforce modules_max_memory because resource is missing')

        self.opts['grains'] = salt.loader.grains(self.opts, force_refresh)
        self.utils = salt.loader.utils(self.opts)
        if self.opts.get('multimaster', False):
            s_opts = copy.deepcopy(self.opts)
            functions = salt.loader.minion_mods(s_opts, utils=self.utils, proxy=proxy,
                                                loaded_base_name=self.loaded_base_name, notify=notify)
        else:
            functions = salt.loader.minion_mods(self.opts, utils=self.utils, notify=notify, proxy=proxy)
        returners = salt.loader.returners(self.opts, functions)
        errors = {}
        if '_errors' in functions:
            errors = functions['_errors']
            functions.pop('_errors')

        # we're done, reset the limits!
        if modules_max_memory is True:
            resource.setrlimit(resource.RLIMIT_AS, old_mem_limit)

        executors = salt.loader.executors(self.opts, functions)

        return functions, returners, errors, executors

    def _fire_master(self, data=None, tag=None, events=None, pretag=None, timeout=60):
        '''
        Fire an event on the master, or drop message if unable to send.
        '''
        load = {'id': self.opts['id'],
                'cmd': '_minion_event',
                'pretag': pretag,
                'tok': self.tok}
        if events:
            load['events'] = events
        elif data and tag:
            load['data'] = data
            load['tag'] = tag
        elif not data and tag:
            load['data'] = {}
            load['tag'] = tag
        else:
            return
        channel = salt.transport.Channel.factory(self.opts)
        try:
            result = channel.send(load, timeout=timeout)
            return True
        except salt.exceptions.SaltReqTimeoutError:
            log.info('fire_master failed: master could not be contacted. Request timed out.')
        except Exception:
            log.info('fire_master failed: {0}'.format(traceback.format_exc()))
            return False

    def _handle_decoded_payload(self, data):
        '''
        Override this method if you wish to handle the decoded data
        differently.
        '''
        if 'user' in data:
            log.info(
                'User {0[user]} Executing command {0[fun]} with jid '
                '{0[jid]}'.format(data)
            )
        else:
            log.info(
                'Executing command {0[fun]} with jid {0[jid]}'.format(data)
            )
        log.debug('Command details {0}'.format(data))

        if isinstance(data['fun'], six.string_types):
            if data['fun'] == 'sys.reload_modules':
                self.functions, self.returners, self.function_errors, self.executors = self._load_modules()
                self.schedule.functions = self.functions
                self.schedule.returners = self.returners
        # We stash an instance references to allow for the socket
        # communication in Windows. You can't pickle functions, and thus
        # python needs to be able to reconstruct the reference on the other
        # side.
        instance = self
        multiprocessing_enabled = self.opts.get('multiprocessing', True)
        if multiprocessing_enabled:
            if sys.platform.startswith('win'):
                # let python reconstruct the minion on the other side if we're
                # running on windows
                instance = None
            process = SignalHandlingMultiprocessingProcess(
                target=self._target, args=(instance, self.opts, data)
            )
        else:
            process = threading.Thread(
                target=self._target,
                args=(instance, self.opts, data),
                name=data['jid']
            )

        if multiprocessing_enabled:
            with default_signals(signal.SIGINT, signal.SIGTERM):
                # Reset current signals before starting the process in
                # order not to inherit the current signal handlers
                process.start()
        else:
            process.start()

        # TODO: remove the windows specific check?
        if multiprocessing_enabled and not salt.utils.is_windows():
            # we only want to join() immediately if we are daemonizing a process
            process.join()
        else:
            self.win_proc.append(process)

    def ctx(self):
        '''Return a single context manager for the minion's data
        '''
        return contextlib.nested(
            self.functions.context_dict.clone(),
            self.returners.context_dict.clone(),
            self.executors.context_dict.clone(),
        )

    @classmethod
    def _target(cls, minion_instance, opts, data):
        with tornado.stack_context.StackContext(minion_instance.ctx):
            if isinstance(data['fun'], tuple) or isinstance(data['fun'], list):
                Minion._thread_multi_return(minion_instance, opts, data)
            else:
                Minion._thread_return(minion_instance, opts, data)

    @classmethod
    def _thread_return(cls, minion_instance, opts, data):
        '''
        This method should be used as a threading target, start the actual
        minion side execution.
        '''
        # this seems awkward at first, but it's a workaround for Windows
        # multiprocessing communication.
        if sys.platform.startswith('win') and \
                opts['multiprocessing'] and \
                not salt.log.setup.is_logging_configured():
            # We have to re-init the logging system for Windows
            salt.log.setup.setup_console_logger(log_level=opts.get('log_level', 'info'))
            if opts.get('log_file'):
                salt.log.setup.setup_logfile_logger(opts['log_file'], opts.get('log_level_logfile', 'info'))
        if not minion_instance:
            minion_instance = cls(opts)
            if not hasattr(minion_instance, 'functions'):
                functions, returners, function_errors, executors = (
                    minion_instance._load_modules()
                    )
                minion_instance.functions = functions
                minion_instance.returners = returners
                minion_instance.function_errors = function_errors
                minion_instance.executors = executors
            if not hasattr(minion_instance, 'serial'):
                minion_instance.serial = salt.payload.Serial(opts)
            if not hasattr(minion_instance, 'proc_dir'):
                uid = salt.utils.get_uid(user=opts.get('user', None))
                minion_instance.proc_dir = (
                    get_proc_dir(opts['cachedir'], uid=uid)
                    )

        fn_ = os.path.join(minion_instance.proc_dir, data['jid'])

        if opts['multiprocessing'] and not salt.utils.is_windows():
            # Shutdown the multiprocessing before daemonizing
            salt.log.setup.shutdown_multiprocessing_logging()

            salt.utils.daemonize_if(opts)

            # Reconfigure multiprocessing logging after daemonizing
            salt.log.setup.setup_multiprocessing_logging()

        salt.utils.appendproctitle('{0}._thread_return {1}'.format(cls.__name__, data['jid']))

        sdata = {'pid': os.getpid()}
        sdata.update(data)
        log.info('Starting a new job with PID {0}'.format(sdata['pid']))
        with salt.utils.fopen(fn_, 'w+b') as fp_:
            fp_.write(minion_instance.serial.dumps(sdata))
        ret = {'success': False}
        function_name = data['fun']
        if function_name in minion_instance.functions:
            try:
                func = minion_instance.functions[function_name]
                args, kwargs = load_args_and_kwargs(
                    func,
                    data['arg'],
                    data)
                minion_instance.functions.pack['__context__']['retcode'] = 0

                executors = data.get('module_executors') or opts.get('module_executors', ['direct_call.get'])
                if isinstance(executors, six.string_types):
                    executors = [executors]
                elif not isinstance(executors, list) or not executors:
                    raise SaltInvocationError("Wrong executors specification: {0}. String or non-empty list expected".
                        format(executors))
                if opts.get('sudo_user', '') and executors[-1] != 'sudo.get':
                    if executors[-1] in FUNCTION_EXECUTORS:
                        executors[-1] = 'sudo.get'  # replace
                    else:
                        executors.append('sudo.get')  # append
                log.trace('Executors list {0}'.format(executors))  # pylint: disable=no-member

                # Get executors
                def get_executor(name):
                    executor_class = minion_instance.executors.get(name)
                    if executor_class is None:
                        raise SaltInvocationError("Executor '{0}' is not available".format(name))
                    return executor_class
                # Get the last one that is function executor
                executor = get_executor(executors.pop())(opts, data, func, args, kwargs)
                # Instantiate others from bottom to the top
                for executor_name in reversed(executors):
                    executor = get_executor(executor_name)(opts, data, executor)
                return_data = executor.execute()

                if isinstance(return_data, types.GeneratorType):
                    ind = 0
                    iret = {}
                    for single in return_data:
                        if isinstance(single, dict) and isinstance(iret, dict):
                            iret.update(single)
                        else:
                            if not iret:
                                iret = []
                            iret.append(single)
                        tag = tagify([data['jid'], 'prog', opts['id'], str(ind)], 'job')
                        event_data = {'return': single}
                        minion_instance._fire_master(event_data, tag)
                        ind += 1
                    ret['return'] = iret
                else:
                    ret['return'] = return_data
                ret['retcode'] = minion_instance.functions.pack['__context__'].get(
                    'retcode',
                    0
                )
                ret['success'] = True
            except CommandNotFoundError as exc:
                msg = 'Command required for \'{0}\' not found'.format(
                    function_name
                )
                log.debug(msg, exc_info=True)
                ret['return'] = '{0}: {1}'.format(msg, exc)
                ret['out'] = 'nested'
            except CommandExecutionError as exc:
                log.error(
                    'A command in \'{0}\' had a problem: {1}'.format(
                        function_name,
                        exc
                    ),
                    exc_info_on_loglevel=logging.DEBUG
                )
                ret['return'] = 'ERROR: {0}'.format(exc)
                ret['out'] = 'nested'
            except SaltInvocationError as exc:
                log.error(
                    'Problem executing \'{0}\': {1}'.format(
                        function_name,
                        exc
                    ),
                    exc_info_on_loglevel=logging.DEBUG
                )
                ret['return'] = 'ERROR executing \'{0}\': {1}'.format(
                    function_name, exc
                )
                ret['out'] = 'nested'
            except TypeError as exc:
                msg = 'Passed invalid arguments to {0}: {1}\n{2}'.format(function_name, exc, func.__doc__, )
                log.warning(msg, exc_info_on_loglevel=logging.DEBUG)
                ret['return'] = msg
                ret['out'] = 'nested'
            except Exception:
                msg = 'The minion function caused an exception'
                log.warning(msg, exc_info_on_loglevel=logging.DEBUG)
                salt.utils.error.fire_exception(salt.exceptions.MinionError(msg), opts, job=data)
                ret['return'] = '{0}: {1}'.format(msg, traceback.format_exc())
                ret['out'] = 'nested'
        else:
            ret['return'] = minion_instance.functions.missing_fun_string(function_name)
            mod_name = function_name.split('.')[0]
            if mod_name in minion_instance.function_errors:
                ret['return'] += ' Possible reasons: \'{0}\''.format(
                    minion_instance.function_errors[mod_name]
                )
            ret['success'] = False
            ret['retcode'] = 254
            ret['out'] = 'nested'

        ret['jid'] = data['jid']
        ret['fun'] = data['fun']
        ret['fun_args'] = data['arg']
        if 'master_id' in data:
            ret['master_id'] = data['master_id']
        if 'metadata' in data:
            if isinstance(data['metadata'], dict):
                ret['metadata'] = data['metadata']
            else:
                log.warning('The metadata parameter must be a dictionary.  Ignoring.')
        minion_instance._return_pub(
            ret,
            timeout=minion_instance._return_retry_timer()
        )
        # TODO: make a list? Seems odd to split it this late :/
        if data['ret'] and isinstance(data['ret'], six.string_types):
            if 'ret_config' in data:
                ret['ret_config'] = data['ret_config']
            if 'ret_kwargs' in data:
                ret['ret_kwargs'] = data['ret_kwargs']
            ret['id'] = opts['id']
            for returner in set(data['ret'].split(',')):
                try:
                    minion_instance.returners['{0}.returner'.format(
                        returner
                    )](ret)
                except Exception as exc:
                    log.error(
                        'The return failed for job {0} {1}'.format(
                        data['jid'],
                        exc
                        )
                    )
                    log.error(traceback.format_exc())

    @classmethod
    def _thread_multi_return(cls, minion_instance, opts, data):
        '''
        This method should be used as a threading target, start the actual
        minion side execution.
        '''
        salt.utils.appendproctitle('{0}._thread_multi_return {1}'.format(cls.__name__, data['jid']))
        # this seems awkward at first, but it's a workaround for Windows
        # multiprocessing communication.
        if sys.platform.startswith('win') and \
                opts['multiprocessing'] and \
                not salt.log.is_logging_configured():
            # We have to re-init the logging system for Windows
            salt.log.setup_console_logger(log_level=opts.get('log_level', 'info'))
            if opts.get('log_file'):
                salt.log.setup_logfile_logger(opts['log_file'], opts.get('log_level_logfile', 'info'))
        if not minion_instance:
            minion_instance = cls(opts)
        ret = {
            'return': {},
            'success': {},
        }
        for ind in range(0, len(data['fun'])):
            ret['success'][data['fun'][ind]] = False
            try:
                func = minion_instance.functions[data['fun'][ind]]
                args, kwargs = load_args_and_kwargs(
                    func,
                    data['arg'][ind],
                    data)
                ret['return'][data['fun'][ind]] = func(*args, **kwargs)
                ret['success'][data['fun'][ind]] = True
            except Exception as exc:
                trb = traceback.format_exc()
                log.warning(
                    'The minion function caused an exception: {0}'.format(
                        exc
                    )
                )
                ret['return'][data['fun'][ind]] = trb
            ret['jid'] = data['jid']
            ret['fun'] = data['fun']
            ret['fun_args'] = data['arg']
        if 'metadata' in data:
            ret['metadata'] = data['metadata']
        minion_instance._return_pub(
            ret,
            timeout=minion_instance._return_retry_timer()
        )
        if data['ret']:
            if 'ret_config' in data:
                ret['ret_config'] = data['ret_config']
            if 'ret_kwargs' in data:
                ret['ret_kwargs'] = data['ret_kwargs']
            for returner in set(data['ret'].split(',')):
                ret['id'] = opts['id']
                try:
                    minion_instance.returners['{0}.returner'.format(
                        returner
                    )](ret)
                except Exception as exc:
                    log.error(
                        'The return failed for job {0} {1}'.format(
                        data['jid'],
                        exc
                        )
                    )

    def _return_pub(self, ret, ret_cmd='_return', timeout=60):
        '''
        Return the data from the executed command to the master server
        '''
        jid = ret.get('jid', ret.get('__jid__'))
        fun = ret.get('fun', ret.get('__fun__'))
        if self.opts['multiprocessing']:
            fn_ = os.path.join(self.proc_dir, jid)
            if os.path.isfile(fn_):
                try:
                    os.remove(fn_)
                except (OSError, IOError):
                    # The file is gone already
                    pass
        log.info('Returning information for job: {0}'.format(jid))
        channel = salt.transport.Channel.factory(self.opts)
        if ret_cmd == '_syndic_return':
            load = {'cmd': ret_cmd,
                    'id': self.opts['id'],
                    'jid': jid,
                    'fun': fun,
                    'arg': ret.get('arg'),
                    'tgt': ret.get('tgt'),
                    'tgt_type': ret.get('tgt_type'),
                    'load': ret.get('__load__')}
            if '__master_id__' in ret:
                load['master_id'] = ret['__master_id__']
            load['return'] = {}
            for key, value in six.iteritems(ret):
                if key.startswith('__'):
                    continue
                load['return'][key] = value
        else:
            load = {'cmd': ret_cmd,
                    'id': self.opts['id']}
            for key, value in six.iteritems(ret):
                load[key] = value

        if 'out' in ret:
            if isinstance(ret['out'], six.string_types):
                load['out'] = ret['out']
            else:
                log.error('Invalid outputter {0}. This is likely a bug.'
                          .format(ret['out']))
        else:
            try:
                oput = self.functions[fun].__outputter__
            except (KeyError, AttributeError, TypeError):
                pass
            else:
                if isinstance(oput, six.string_types):
                    load['out'] = oput
        if self.opts['cache_jobs']:
            # Local job cache has been enabled
            fn_ = os.path.join(
                self.opts['cachedir'],
                'minion_jobs',
                load['jid'],
                'return.p')
            jdir = os.path.dirname(fn_)
            if not os.path.isdir(jdir):
                os.makedirs(jdir)
            salt.utils.fopen(fn_, 'w+b').write(self.serial.dumps(ret))
        try:
            ret_val = channel.send(load, timeout=timeout)
        except SaltReqTimeoutError:
            msg = ('The minion failed to return the job information for job '
                   '{0}. This is often due to the master being shut down or '
                   'overloaded. If the master is running consider increasing '
                   'the worker_threads value.').format(jid)
            log.warn(msg)
            return ''

        log.trace('ret_val = {0}'.format(ret_val))  # pylint: disable=no-member
        return ret_val

    def _state_run(self):
        '''
        Execute a state run based on information set in the minion config file
        '''
        if self.opts['startup_states']:
            data = {'jid': 'req', 'ret': self.opts.get('ext_job_cache', '')}
            if self.opts['startup_states'] == 'sls':
                data['fun'] = 'state.sls'
                data['arg'] = [self.opts['sls_list']]
            elif self.opts['startup_states'] == 'top':
                data['fun'] = 'state.top'
                data['arg'] = [self.opts['top_file']]
            else:
                data['fun'] = 'state.highstate'
                data['arg'] = []
            self._handle_decoded_payload(data)

    def _refresh_grains_watcher(self, refresh_interval_in_minutes):
        '''
        Create a loop that will fire a pillar refresh to inform a master about a change in the grains of this minion
        :param refresh_interval_in_minutes:
        :return: None
        '''
        if '__update_grains' not in self.opts.get('schedule', {}):
            if 'schedule' not in self.opts:
                self.opts['schedule'] = {}
            self.opts['schedule'].update({
                '__update_grains':
                    {
                        'function': 'event.fire',
                        'args': [{}, 'grains_refresh'],
                        'minutes': refresh_interval_in_minutes
                    }
            })

    def _fire_master_minion_start(self):
        # Send an event to the master that the minion is live
        self._fire_master(
            'Minion {0} started at {1}'.format(
            self.opts['id'],
            time.asctime()
            ),
            'minion_start'
        )
        # dup name spaced event
        self._fire_master(
            'Minion {0} started at {1}'.format(
            self.opts['id'],
            time.asctime()
            ),
            tagify([self.opts['id'], 'start'], 'minion'),
        )

    def module_refresh(self, force_refresh=False, notify=False):
        '''
        Refresh the functions and returners.
        '''
        log.debug('Refreshing modules. Notify={0}'.format(notify))
        if hasattr(self, 'proxy'):
<<<<<<< HEAD
            self.functions, self.returners, _, self.executors = self._load_modules(force_refresh,
                                                                                   notify=notify,
                                                                                   proxy=self.proxy)  # pylint: disable=no-member
=======
            self.functions, self.returners, _ = self._load_modules(force_refresh, notify=notify, proxy=self.proxy)

            # Proxies have a chicken-and-egg problem.  Usually we load grains early
            # in the setup process, but we can't load grains for proxies until
            # we talk to the device we are proxying for.  So force a grains
            # sync here.
            self.functions['saltutil.sync_grains'](saltenv='base')
>>>>>>> a9edb194
        else:
            self.functions, self.returners, _, self.executors = self._load_modules(force_refresh, notify=notify)

        self.schedule.functions = self.functions
        self.schedule.returners = self.returners

    # TODO: only allow one future in flight at a time?
    @tornado.gen.coroutine
    def pillar_refresh(self, force_refresh=False):
        '''
        Refresh the pillar
        '''
        log.debug('Refreshing pillar')
        try:
            self.opts['pillar'] = yield salt.pillar.get_async_pillar(
                self.opts,
                self.opts['grains'],
                self.opts['id'],
                self.opts['environment'],
                pillarenv=self.opts.get('pillarenv'),
            ).compile_pillar()
        except SaltClientError:
            # Do not exit if a pillar refresh fails.
            log.error('Pillar data could not be refreshed. '
                      'One or more masters may be down!')
        self.module_refresh(force_refresh)

    def manage_schedule(self, tag, data):
        '''
        Refresh the functions and returners.
        '''
        func = data.get('func', None)
        name = data.get('name', None)
        schedule = data.get('schedule', None)
        where = data.get('where', None)
        persist = data.get('persist', None)

        if func == 'delete':
            self.schedule.delete_job(name, persist)
        elif func == 'add':
            self.schedule.add_job(schedule, persist)
        elif func == 'modify':
            self.schedule.modify_job(name, schedule, persist, where)
        elif func == 'enable':
            self.schedule.enable_schedule()
        elif func == 'disable':
            self.schedule.disable_schedule()
        elif func == 'enable_job':
            self.schedule.enable_job(name, persist, where)
        elif func == 'run_job':
            self.schedule.run_job(name)
        elif func == 'disable_job':
            self.schedule.disable_job(name, persist, where)
        elif func == 'reload':
            self.schedule.reload(schedule)
        elif func == 'list':
            self.schedule.list(where)
        elif func == 'save_schedule':
            self.schedule.save_schedule()

    def manage_beacons(self, tag, data):
        '''
        Manage Beacons
        '''
        func = data.get('func', None)
        name = data.get('name', None)
        beacon_data = data.get('beacon_data', None)

        if func == 'add':
            self.beacons.add_beacon(name, beacon_data)
        elif func == 'modify':
            self.beacons.modify_beacon(name, beacon_data)
        elif func == 'delete':
            self.beacons.delete_beacon(name)
        elif func == 'enable':
            self.beacons.enable_beacons()
        elif func == 'disable':
            self.beacons.disable_beacons()
        elif func == 'enable_beacon':
            self.beacons.enable_beacon(name)
        elif func == 'disable_beacon':
            self.beacons.disable_beacon(name)
        elif func == 'list':
            self.beacons.list_beacons()

    def environ_setenv(self, tag, data):
        '''
        Set the salt-minion main process environment according to
        the data contained in the minion event data
        '''
        environ = data.get('environ', None)
        if environ is None:
            return False
        false_unsets = data.get('false_unsets', False)
        clear_all = data.get('clear_all', False)
        import salt.modules.environ as mod_environ
        return mod_environ.setenv(environ, false_unsets, clear_all)

    def _pre_tune(self):
        '''
        Set the minion running flag and issue the appropriate warnings if
        the minion cannot be started or is already running
        '''
        if self._running is None:
            self._running = True
        elif self._running is False:
            log.error(
                'This {0} was scheduled to stop. Not running '
                '{0}.tune_in()'.format(self.__class__.__name__)
            )
            return
        elif self._running is True:
            log.error(
                'This {0} is already running. Not running '
                '{0}.tune_in()'.format(self.__class__.__name__)
            )
            return

        try:
            log.info(
                '{0} is starting as user \'{1}\''.format(
                    self.__class__.__name__,
                    salt.utils.get_user()
                )
            )
        except Exception as err:
            # Only windows is allowed to fail here. See #3189. Log as debug in
            # that case. Else, error.
            log.log(
                salt.utils.is_windows() and logging.DEBUG or logging.ERROR,
                'Failed to get the user who is starting {0}'.format(
                    self.__class__.__name__
                ),
                exc_info=err
            )

    def _mine_send(self, tag, data):
        '''
        Send mine data to the master
        '''
        channel = salt.transport.Channel.factory(self.opts)
        data['tok'] = self.tok
        try:
            ret = channel.send(data)
            return ret
        except SaltReqTimeoutError:
            log.warning('Unable to send mine data to master.')
            return None

    @tornado.gen.coroutine
    def handle_event(self, package):
        '''
        Handle an event from the epull_sock (all local minion events)
        '''
        tag, data = salt.utils.event.SaltEvent.unpack(package)
        log.debug('Handling event tag \'{0}\''.format(tag))
        if package.startswith('module_refresh'):
            self.module_refresh(notify=data.get('notify', False))
        elif package.startswith('pillar_refresh'):
            yield self.pillar_refresh()
        elif package.startswith('manage_schedule'):
            self.manage_schedule(tag, data)
        elif package.startswith('manage_beacons'):
            self.manage_beacons(tag, data)
        elif package.startswith('grains_refresh'):
            if self.grains_cache != self.opts['grains']:
                self.pillar_refresh(force_refresh=True)
                self.grains_cache = self.opts['grains']
        elif package.startswith('environ_setenv'):
            self.environ_setenv(tag, data)
        elif package.startswith('_minion_mine'):
            self._mine_send(tag, data)
        elif package.startswith('fire_master'):
            log.debug('Forwarding master event tag={tag}'.format(tag=data['tag']))
            self._fire_master(data['data'], data['tag'], data['events'], data['pretag'])
        elif package.startswith('__master_disconnected'):
            tag, data = salt.utils.event.MinionEvent.unpack(tag, data)
            # if the master disconnect event is for a different master, raise an exception
            if data['master'] != self.opts['master']:
                raise Exception()
            if self.connected:
                # we are not connected anymore
                self.connected = False
                # modify the scheduled job to fire only on reconnect
                schedule = {
                   'function': 'status.master',
                   'seconds': self.opts['master_alive_interval'],
                   'jid_include': True,
                   'maxrunning': 2,
                   'kwargs': {'master': self.opts['master'],
                              'connected': False}
                }
                self.schedule.modify_job(name='__master_alive',
                                         schedule=schedule)

                log.info('Connection to master {0} lost'.format(self.opts['master']))

                if self.opts['master_type'] == 'failover':
                    log.info('Trying to tune in to next master from master-list')

                    # if eval_master finds a new master for us, self.connected
                    # will be True again on successful master authentication
                    self.opts['master'] = self.eval_master(opts=self.opts,
                                                           failed=True)
                    if self.connected:
                        # re-init the subsystems to work with the new master
                        log.info('Re-initialising subsystems for new '
                                 'master {0}'.format(self.opts['master']))
                        del self.pub_channel
                        self._connect_master_future = self.connect_master()
                        self.block_until_connected()  # TODO: remove  # pylint: disable=no-member
                        self.functions, self.returners, self.function_errors, self.executors = self._load_modules()
                        self._fire_master_minion_start()
                        log.info('Minion is ready to receive requests!')

                        # update scheduled job to run with the new master addr
                        schedule = {
                           'function': 'status.master',
                           'seconds': self.opts['master_alive_interval'],
                           'jid_include': True,
                           'maxrunning': 2,
                           'kwargs': {'master': self.opts['master'],
                                      'connected': True}
                        }
                        self.schedule.modify_job(name='__master_alive',
                                                 schedule=schedule)

        elif package.startswith('__master_connected'):
            # handle this event only once. otherwise it will pollute the log
            if not self.connected:
                log.info('Connection to master {0} re-established'.format(self.opts['master']))
                self.connected = True
                # modify the __master_alive job to only fire,
                # if the connection is lost again
                schedule = {
                   'function': 'status.master',
                   'seconds': self.opts['master_alive_interval'],
                   'jid_include': True,
                   'maxrunning': 2,
                   'kwargs': {'master': self.opts['master'],
                              'connected': True}
                }

                self.schedule.modify_job(name='__master_alive',
                                         schedule=schedule)
        elif package.startswith('_salt_error'):
            log.debug('Forwarding salt error event tag={tag}'.format(tag=tag))
            self._fire_master(data, tag)

    def _fallback_cleanups(self):
        '''
        Fallback cleanup routines, attempting to fix leaked processes, threads, etc.
        '''
        # Add an extra fallback in case a forked process leaks through
        multiprocessing.active_children()

        # Cleanup Windows threads
        if not salt.utils.is_windows():
            return
        for thread in self.win_proc:
            if not thread.is_alive():
                thread.join()
                try:
                    self.win_proc.remove(thread)
                    del thread
                except (ValueError, NameError):
                    pass

    # Main Minion Tune In
    def tune_in(self, start=True):
        '''
        Lock onto the publisher. This is the main event loop for the minion
        :rtype : None
        '''
        self._pre_tune()

        # start up the event publisher, so we can see events during startup
        self.event_publisher = salt.utils.event.AsyncEventPublisher(
            self.opts,
            self.handle_event,
            io_loop=self.io_loop,
        )

        log.debug('Minion \'{0}\' trying to tune in'.format(self.opts['id']))

        if start:
            self.sync_connect_master()
        if hasattr(self, 'connected') and self.connected:
            self._fire_master_minion_start()
            log.info('Minion is ready to receive requests!')

        # Make sure to gracefully handle SIGUSR1
        enable_sigusr1_handler()

        # Make sure to gracefully handle CTRL_LOGOFF_EVENT
        salt.utils.enable_ctrl_logoff_handler()

        # On first startup execute a state run if configured to do so
        self._state_run()

        loop_interval = self.opts['loop_interval']

        try:
            if self.opts['grains_refresh_every']:  # If exists and is not zero. In minutes, not seconds!
                if self.opts['grains_refresh_every'] > 1:
                    log.debug(
                        'Enabling the grains refresher. Will run every {0} minutes.'.format(
                            self.opts['grains_refresh_every'])
                    )
                else:  # Clean up minute vs. minutes in log message
                    log.debug(
                        'Enabling the grains refresher. Will run every {0} minute.'.format(
                            self.opts['grains_refresh_every'])

                    )
                self._refresh_grains_watcher(
                    abs(self.opts['grains_refresh_every'])
                )
        except Exception as exc:
            log.error(
                'Exception occurred in attempt to initialize grain refresh routine during minion tune-in: {0}'.format(
                    exc)
            )

        self.periodic_callbacks = {}
        # schedule the stuff that runs every interval
        ping_interval = self.opts.get('ping_interval', 0) * 60
        if ping_interval > 0:
            def ping_master():
                try:
                    if not self._fire_master('ping', 'minion_ping'):
                        if not self.opts.get('auth_safemode', True):
                            log.error('** Master Ping failed. Attempting to restart minion**')
                            delay = self.opts.get('random_reauth_delay', 5)
                            log.info('delaying random_reauth_delay {0}s'.format(delay))
                            # regular sys.exit raises an exception -- which isn't sufficient in a thread
                            os._exit(salt.defaults.exitcodes.SALT_KEEPALIVE)
                except Exception:
                    log.warning('Attempt to ping master failed.', exc_on_loglevel=logging.DEBUG)
            self.periodic_callbacks['ping'] = tornado.ioloop.PeriodicCallback(ping_master, ping_interval * 1000, io_loop=self.io_loop)

        self.periodic_callbacks['cleanup'] = tornado.ioloop.PeriodicCallback(self._fallback_cleanups, loop_interval * 1000, io_loop=self.io_loop)

        def handle_beacons():
            # Process Beacons
            beacons = None
            try:
                beacons = self.process_beacons(self.functions)
            except Exception:
                log.critical('The beacon errored: ', exc_info=True)
            if beacons:
                self._fire_master(events=beacons)

        self.periodic_callbacks['beacons'] = tornado.ioloop.PeriodicCallback(handle_beacons, loop_interval * 1000, io_loop=self.io_loop)

        # TODO: actually listen to the return and change period
        def handle_schedule():
            self.process_schedule(self, loop_interval)
        if hasattr(self, 'schedule'):
            self.periodic_callbacks['schedule'] = tornado.ioloop.PeriodicCallback(handle_schedule, 1000, io_loop=self.io_loop)

        # start all the other callbacks
        for periodic_cb in six.itervalues(self.periodic_callbacks):
            periodic_cb.start()

        # add handler to subscriber
        if hasattr(self, 'pub_channel'):
            self.pub_channel.on_recv(self._handle_payload)
        else:
            log.error('No connection to master found. Scheduled jobs will not run.')

        if start:
            try:
                self.io_loop.start()
            except (KeyboardInterrupt, RuntimeError):  # A RuntimeError can be re-raised by Tornado on shutdown
                self.destroy()

    def _handle_payload(self, payload):
        if payload is not None and self._target_load(payload['load']):
            self._handle_decoded_payload(payload['load'])

    def _target_load(self, load):
        # Verify that the publication is valid
        if 'tgt' not in load or 'jid' not in load or 'fun' not in load \
           or 'arg' not in load:
            return False
        # Verify that the publication applies to this minion

        # It's important to note that the master does some pre-processing
        # to determine which minions to send a request to. So for example,
        # a "salt -G 'grain_key:grain_val' test.ping" will invoke some
        # pre-processing on the master and this minion should not see the
        # publication if the master does not determine that it should.

        if 'tgt_type' in load:
            match_func = getattr(self.matcher,
                                 '{0}_match'.format(load['tgt_type']), None)
            if match_func is None:
                return False
            if load['tgt_type'] in ('grain', 'grain_pcre', 'pillar'):
                delimiter = load.get('delimiter', DEFAULT_TARGET_DELIM)
                if not match_func(load['tgt'], delimiter=delimiter):
                    return False
            elif not match_func(load['tgt']):
                return False
        else:
            if not self.matcher.glob_match(load['tgt']):
                return False

        return True

    def destroy(self):
        '''
        Tear down the minion
        '''
        self._running = False
        if hasattr(self, 'schedule'):
            del self.schedule
        if hasattr(self, 'pub_channel'):
            self.pub_channel.on_recv(None)
            del self.pub_channel
        if hasattr(self, 'periodic_callbacks'):
            for cb in six.itervalues(self.periodic_callbacks):
                cb.stop()

    def __del__(self):
        self.destroy()


class Syndic(Minion):
    '''
    Make a Syndic minion, this minion will use the minion keys on the
    master to authenticate with a higher level master.
    '''
    def __init__(self, opts, **kwargs):
        self._syndic_interface = opts.get('interface')
        self._syndic = True
        # force auth_safemode True because Syndic don't support autorestart
        opts['auth_safemode'] = True
        opts['loop_interval'] = 1
        super(Syndic, self).__init__(opts, **kwargs)
        self.mminion = salt.minion.MasterMinion(opts)
        self.jid_forward_cache = set()

    def _handle_decoded_payload(self, data):
        '''
        Override this method if you wish to handle the decoded data
        differently.
        '''
        # TODO: even do this??
        data['to'] = int(data.get('to', self.opts['timeout'])) - 1
        # Only forward the command if it didn't originate from ourselves
        if data.get('master_id', 0) != self.opts.get('master_id', 1):
            self.syndic_cmd(data)

    def syndic_cmd(self, data):
        '''
        Take the now clear load and forward it on to the client cmd
        '''
        # Set up default tgt_type
        if 'tgt_type' not in data:
            data['tgt_type'] = 'glob'
        kwargs = {}

        # optionally add a few fields to the publish data
        for field in ('master_id',  # which master the job came from
                      'user',  # which user ran the job
                      ):
            if field in data:
                kwargs[field] = data[field]

        try:
            # Send out the publication
            self.local.pub(data['tgt'],
                           data['fun'],
                           data['arg'],
                           data['tgt_type'],
                           data['ret'],
                           data['jid'],
                           data['to'],
                           **kwargs)
        except Exception as exc:
            log.warning('Unable to forward pub data: {0}'.format(exc))

    def _fire_master_syndic_start(self):
        # Send an event to the master that the minion is live
        self._fire_master(
            'Syndic {0} started at {1}'.format(
            self.opts['id'],
            time.asctime()
            ),
            'syndic_start'
        )
        self._fire_master(
            'Syndic {0} started at {1}'.format(
            self.opts['id'],
            time.asctime()
            ),
            tagify([self.opts['id'], 'start'], 'syndic'),
        )

    # Syndic Tune In
    def tune_in(self, start=True):
        '''
        Lock onto the publisher. This is the main event loop for the syndic
        '''
        log.debug('Syndic \'{0}\' trying to tune in'.format(self.opts['id']))

        if start:
            self.sync_connect_master()

        # Instantiate the local client
        self.local = salt.client.get_local_client(
            self.opts['_minion_conf_file'], io_loop=self.io_loop)
        self.local.event.subscribe('')
        self.local.opts['interface'] = self._syndic_interface

        # add handler to subscriber
        self.pub_channel.on_recv(self._process_cmd_socket)

        # register the event sub to the poller
        self._reset_event_aggregation()
        self.local.event.set_event_handler(self._process_event)

        # forward events every syndic_event_forward_timeout
        self.forward_events = tornado.ioloop.PeriodicCallback(self._forward_events,
                                                              self.opts['syndic_event_forward_timeout'] * 1000,
                                                              io_loop=self.io_loop)
        self.forward_events.start()

        # Send an event to the master that the minion is live
        self._fire_master_syndic_start()

        # Make sure to gracefully handle SIGUSR1
        enable_sigusr1_handler()

        if start:
            self.io_loop.start()

    # TODO: clean up docs
    def tune_in_no_block(self):
        '''
        Executes the tune_in sequence but omits extra logging and the
        management of the event bus assuming that these are handled outside
        the tune_in sequence
        '''
        # Instantiate the local client
        self.local = salt.client.get_local_client(
                self.opts['_minion_conf_file'], io_loop=self.io_loop)

        # add handler to subscriber
        self.pub_channel.on_recv(self._process_cmd_socket)

    def _process_cmd_socket(self, payload):
        if payload is not None:
            log.trace('Handling payload')  # pylint: disable=no-member
            self._handle_decoded_payload(payload['load'])

    def _reset_event_aggregation(self):
        self.jids = {}
        self.raw_events = []

    def _process_event(self, raw):
        # TODO: cleanup: Move down into event class
        mtag, data = self.local.event.unpack(raw, self.local.event.serial)
        event = {'data': data, 'tag': mtag}
        log.trace('Got event {0}'.format(event['tag']))  # pylint: disable=no-member
        tag_parts = event['tag'].split('/')
        if len(tag_parts) >= 4 and tag_parts[1] == 'job' and \
            salt.utils.jid.is_jid(tag_parts[2]) and tag_parts[3] == 'ret' and \
            'return' in event['data']:
            if 'jid' not in event['data']:
                # Not a job return
                return
            jdict = self.jids.setdefault(event['tag'], {})
            if not jdict:
                jdict['__fun__'] = event['data'].get('fun')
                jdict['__jid__'] = event['data']['jid']
                jdict['__load__'] = {}
                fstr = '{0}.get_load'.format(self.opts['master_job_cache'])
                # Only need to forward each load once. Don't hit the disk
                # for every minion return!
                if event['data']['jid'] not in self.jid_forward_cache:
                    jdict['__load__'].update(
                        self.mminion.returners[fstr](event['data']['jid'])
                        )
                    self.jid_forward_cache.add(event['data']['jid'])
                    if len(self.jid_forward_cache) > self.opts['syndic_jid_forward_cache_hwm']:
                        # Pop the oldest jid from the cache
                        tmp = sorted(list(self.jid_forward_cache))
                        tmp.pop(0)
                        self.jid_forward_cache = set(tmp)
            if 'master_id' in event['data']:
                # __'s to make sure it doesn't print out on the master cli
                jdict['__master_id__'] = event['data']['master_id']
            jdict[event['data']['id']] = event['data']['return']
        else:
            # Add generic event aggregation here
            if 'retcode' not in event['data']:
                self.raw_events.append(event)

    def _forward_events(self):
        log.trace('Forwarding events')  # pylint: disable=no-member
        if self.raw_events:
            self._fire_master(events=self.raw_events,
                              pretag=tagify(self.opts['id'], base='syndic'),
                              )
        for jid in self.jids:
            self._return_pub(self.jids[jid],
                             '_syndic_return',
                             timeout=self._return_retry_timer())
        self._reset_event_aggregation()

    def destroy(self):
        '''
        Tear down the syndic minion
        '''
        # We borrowed the local clients poller so give it back before
        # it's destroyed. Reset the local poller reference.
        super(Syndic, self).destroy()
        if hasattr(self, 'local'):
            del self.local

        if hasattr(self, 'forward_events'):
            self.forward_events.stop()


# TODO: consolidate syndic classes together?
# need a way of knowing if the syndic connection is busted
class MultiSyndic(MinionBase):
    '''
    Make a MultiSyndic minion, this minion will handle relaying jobs and returns from
    all minions connected to it to the list of masters it is connected to.

    Modes (controlled by `syndic_mode`:
        sync: This mode will synchronize all events and publishes from higher level masters
        cluster: This mode will only sync job publishes and returns

    Note: jobs will be returned best-effort to the requesting master. This also means
    (since we are using zmq) that if a job was fired and the master disconnects
    between the publish and return, that the return will end up in a zmq buffer
    in this Syndic headed to that original master.

    In addition, since these classes all seem to use a mix of blocking and non-blocking
    calls (with varying timeouts along the way) this daemon does not handle failure well,
    it will (under most circumstances) stall the daemon for ~15s trying to forward events
    to the down master
    '''
    # time to connect to upstream master
    SYNDIC_CONNECT_TIMEOUT = 5
    SYNDIC_EVENT_TIMEOUT = 5

    def __init__(self, opts, io_loop=None):
        opts['loop_interval'] = 1
        super(MultiSyndic, self).__init__(opts)
        self.mminion = salt.minion.MasterMinion(opts)
        # sync (old behavior), cluster (only returns and publishes)
        self.syndic_mode = self.opts.get('syndic_mode', 'sync')

        self.auth_wait = self.opts['acceptance_wait_time']
        self.max_auth_wait = self.opts['acceptance_wait_time_max']

        self._has_master = threading.Event()
        self.jid_forward_cache = set()

        if io_loop is None:
            zmq.eventloop.ioloop.install()
            self.io_loop = zmq.eventloop.ioloop.ZMQIOLoop()
        else:
            self.io_loop = io_loop

    def _spawn_syndics(self):
        '''
        Spawn all the coroutines which will sign in the syndics
        '''
        self._syndics = {}  # mapping of opts['master'] -> syndic
        for master in set(self.opts['master']):
            s_opts = copy.copy(self.opts)
            s_opts['master'] = master
            self._syndics[master] = self._connect_syndic(s_opts)

    @tornado.gen.coroutine
    def _connect_syndic(self, opts):
        '''
        Create a syndic, and asynchronously connect it to a master
        '''
        last = 0  # never have we signed in
        auth_wait = opts['acceptance_wait_time']
        while True:
            log.debug('Syndic attempting to connect to {0}'.format(opts['master']))
            try:
                syndic = Syndic(opts,
                                timeout=self.SYNDIC_CONNECT_TIMEOUT,
                                safe=False,
                                io_loop=self.io_loop,
                                )
                yield syndic.connect_master()
                # set up the syndic to handle publishes (specifically not event forwarding)
                syndic.tune_in_no_block()
                log.info('Syndic successfully connected to {0}'.format(opts['master']))
                break
            except SaltClientError as exc:
                log.error('Error while bringing up syndic for multi-syndic. Is master at {0} responding?'.format(opts['master']))
                last = time.time()
                if auth_wait < self.max_auth_wait:
                    auth_wait += self.auth_wait
                yield tornado.gen.sleep(auth_wait)  # TODO: log?
            except KeyboardInterrupt:
                raise
            except:  # pylint: disable=W0702
                log.critical('Unexpected error while connecting to {0}'.format(opts['master']), exc_info=True)

        raise tornado.gen.Return(syndic)

    def _mark_master_dead(self, master):
        '''
        Mark a master as dead. This will start the sign-in routine
        '''
        # if its connected, mark it dead
        if self._syndics[master].done():
            syndic = self._syndics.result()  # pylint: disable=no-member
            syndic.destroy()
            self._syndics[master] = self._connect_syndic(syndic.opts)
        else:
            log.info('Attempting to mark {0} as dead, although it is already marked dead'.format(master))  # TODO: debug?

    def _call_syndic(self, func, args=(), kwargs=None, master_id=None):
        '''
        Wrapper to call a given func on a syndic, best effort to get the one you asked for
        '''
        if kwargs is None:
            kwargs = {}
        for master, syndic_future in self.iter_master_options(master_id):
            if not syndic_future.done() or syndic_future.exception():
                log.error('Unable to call {0} on {1}, that syndic is not connected'.format(func, master_id))
                continue

            try:
                getattr(syndic_future.result(), func)(*args, **kwargs)
                return
            except SaltClientError:
                log.error('Unable to call {0} on {1}, trying another...'.format(func, master_id))
                self._mark_master_dead(master)
                continue
        log.critical('Unable to call {0} on any masters!'.format(func))

    def iter_master_options(self, master_id=None):
        '''
        Iterate (in order) over your options for master
        '''
        masters = list(self._syndics.keys())
        shuffle(masters)
        if master_id not in self._syndics:
            master_id = masters.pop(0)
        else:
            masters.remove(master_id)

        while True:
            yield master_id, self._syndics[master_id]
            if len(masters) == 0:
                break
            master_id = masters.pop(0)

    def _reset_event_aggregation(self):
        self.jids = {}
        self.raw_events = []

    # Syndic Tune In
    def tune_in(self):
        '''
        Lock onto the publisher. This is the main event loop for the syndic
        '''
        self._spawn_syndics()
        # Instantiate the local client
        self.local = salt.client.get_local_client(
            self.opts['_minion_conf_file'], io_loop=self.io_loop)
        self.local.event.subscribe('')

        log.debug('MultiSyndic \'{0}\' trying to tune in'.format(self.opts['id']))

        # register the event sub to the poller
        self._reset_event_aggregation()
        self.local.event.set_event_handler(self._process_event)

        # forward events every syndic_event_forward_timeout
        self.forward_events = tornado.ioloop.PeriodicCallback(self._forward_events,
                                                              self.opts['syndic_event_forward_timeout'] * 1000,
                                                              io_loop=self.io_loop)
        self.forward_events.start()

        # Make sure to gracefully handle SIGUSR1
        enable_sigusr1_handler()

        self.io_loop.start()

    def _process_event(self, raw):
        # TODO: cleanup: Move down into event class
        mtag, data = self.local.event.unpack(raw, self.local.event.serial)
        event = {'data': data, 'tag': mtag}
        log.trace('Got event {0}'.format(event['tag']))  # pylint: disable=no-member

        tag_parts = event['tag'].split('/')
        if len(tag_parts) >= 4 and tag_parts[1] == 'job' and \
            salt.utils.jid.is_jid(tag_parts[2]) and tag_parts[3] == 'ret' and \
            'return' in event['data']:
            if 'jid' not in event['data']:
                # Not a job return
                return
            if self.syndic_mode == 'cluster' and event['data'].get('master_id', 0) == self.opts.get('master_id', 1):
                log.debug('Return received with matching master_id, not forwarding')
                return

            jdict = self.jids.setdefault(event['tag'], {})
            if not jdict:
                jdict['__fun__'] = event['data'].get('fun')
                jdict['__jid__'] = event['data']['jid']
                jdict['__load__'] = {}
                fstr = '{0}.get_load'.format(self.opts['master_job_cache'])
                # Only need to forward each load once. Don't hit the disk
                # for every minion return!
                if event['data']['jid'] not in self.jid_forward_cache:
                    jdict['__load__'].update(
                        self.mminion.returners[fstr](event['data']['jid'])
                        )
                    self.jid_forward_cache.add(event['data']['jid'])
                    if len(self.jid_forward_cache) > self.opts['syndic_jid_forward_cache_hwm']:
                        # Pop the oldest jid from the cache
                        tmp = sorted(list(self.jid_forward_cache))
                        tmp.pop(0)
                        self.jid_forward_cache = set(tmp)
            if 'master_id' in event['data']:
                # __'s to make sure it doesn't print out on the master cli
                jdict['__master_id__'] = event['data']['master_id']
            jdict[event['data']['id']] = event['data']['return']
        else:
            # TODO: config to forward these? If so we'll have to keep track of who
            # has seen them
            # if we are the top level masters-- don't forward all the minion events
            if self.syndic_mode == 'sync':
                # Add generic event aggregation here
                if 'retcode' not in event['data']:
                    self.raw_events.append(event)

    def _forward_events(self):
        log.trace('Forwarding events')  # pylint: disable=no-member
        if self.raw_events:
            self._call_syndic('_fire_master',
                              kwargs={'events': self.raw_events,
                                      'pretag': tagify(self.opts['id'], base='syndic'),
                                      'timeout': self.SYNDIC_EVENT_TIMEOUT,
                                      },
                              )
        for jid, jid_ret in self.jids.items():
            self._call_syndic('_return_pub',
                              args=(jid_ret, '_syndic_return'),
                              kwargs={'timeout': self.SYNDIC_EVENT_TIMEOUT},
                              master_id=jid_ret.get('__master_id__'),
                              )

        self._reset_event_aggregation()


class Matcher(object):
    '''
    Use to return the value for matching calls from the master
    '''
    def __init__(self, opts, functions=None):
        self.opts = opts
        self.functions = functions

    def confirm_top(self, match, data, nodegroups=None):
        '''
        Takes the data passed to a top file environment and determines if the
        data matches this minion
        '''
        matcher = 'compound'
        if not data:
            log.error('Received bad data when setting the match from the top '
                      'file')
            return False
        for item in data:
            if isinstance(item, dict):
                if 'match' in item:
                    matcher = item['match']
        if hasattr(self, matcher + '_match'):
            funcname = '{0}_match'.format(matcher)
            if matcher == 'nodegroup':
                return getattr(self, funcname)(match, nodegroups)
            return getattr(self, funcname)(match)
        else:
            log.error('Attempting to match with unknown matcher: {0}'.format(
                matcher
            ))
            return False

    def glob_match(self, tgt):
        '''
        Returns true if the passed glob matches the id
        '''
        if not isinstance(tgt, six.string_types):
            return False

        return fnmatch.fnmatch(self.opts['id'], tgt)

    def pcre_match(self, tgt):
        '''
        Returns true if the passed pcre regex matches
        '''
        return bool(re.match(tgt, self.opts['id']))

    def list_match(self, tgt):
        '''
        Determines if this host is on the list
        '''
        if isinstance(tgt, six.string_types):
            tgt = tgt.split(',')
        return bool(self.opts['id'] in tgt)

    def grain_match(self, tgt, delimiter=DEFAULT_TARGET_DELIM):
        '''
        Reads in the grains glob match
        '''
        log.debug('grains target: {0}'.format(tgt))
        if delimiter not in tgt:
            log.error('Got insufficient arguments for grains match '
                      'statement from master')
            return False
        return salt.utils.subdict_match(
            self.opts['grains'], tgt, delimiter=delimiter
        )

    def grain_pcre_match(self, tgt, delimiter=DEFAULT_TARGET_DELIM):
        '''
        Matches a grain based on regex
        '''
        log.debug('grains pcre target: {0}'.format(tgt))
        if delimiter not in tgt:
            log.error('Got insufficient arguments for grains pcre match '
                      'statement from master')
            return False
        return salt.utils.subdict_match(self.opts['grains'], tgt,
                                        delimiter=delimiter, regex_match=True)

    def data_match(self, tgt):
        '''
        Match based on the local data store on the minion
        '''
        if self.functions is None:
            utils = salt.loader.utils(self.opts)
            self.functions = salt.loader.minion_mods(self.opts, utils=utils)
        comps = tgt.split(':')
        if len(comps) < 2:
            return False
        val = self.functions['data.getval'](comps[0])
        if val is None:
            # The value is not defined
            return False
        if isinstance(val, list):
            # We are matching a single component to a single list member
            for member in val:
                if fnmatch.fnmatch(str(member).lower(), comps[1].lower()):
                    return True
            return False
        if isinstance(val, dict):
            if comps[1] in val:
                return True
            return False
        return bool(fnmatch.fnmatch(
            val,
            comps[1],
        ))

    def pillar_match(self, tgt, delimiter=DEFAULT_TARGET_DELIM):
        '''
        Reads in the pillar glob match
        '''
        log.debug('pillar target: {0}'.format(tgt))
        if delimiter not in tgt:
            log.error('Got insufficient arguments for pillar match '
                      'statement from master')
            return False
        return salt.utils.subdict_match(
            self.opts['pillar'], tgt, delimiter=delimiter
        )

    def pillar_pcre_match(self, tgt, delimiter=DEFAULT_TARGET_DELIM):
        '''
        Reads in the pillar pcre match
        '''
        log.debug('pillar PCRE target: {0}'.format(tgt))
        if delimiter not in tgt:
            log.error('Got insufficient arguments for pillar PCRE match '
                      'statement from master')
            return False
        return salt.utils.subdict_match(
            self.opts['pillar'], tgt, delimiter=delimiter, regex_match=True
        )

    def pillar_exact_match(self, tgt, delimiter=':'):
        '''
        Reads in the pillar match, no globbing, no PCRE
        '''
        log.debug('pillar target: {0}'.format(tgt))
        if delimiter not in tgt:
            log.error('Got insufficient arguments for pillar match '
                      'statement from master')
            return False
        return salt.utils.subdict_match(self.opts['pillar'],
                                        tgt,
                                        delimiter=delimiter,
                                        exact_match=True)

    def ipcidr_match(self, tgt):
        '''
        Matches based on IP address or CIDR notation
        '''

        try:
            tgt = ipaddress.ip_network(tgt)
            # Target is a network
            proto = 'ipv{0}'.format(tgt.version)
            if proto not in self.opts['grains']:
                return False
            else:
                return salt.utils.network.in_subnet(tgt, self.opts['grains'][proto])
        except:  # pylint: disable=bare-except
            try:
                # Target should be an address
                proto = 'ipv{0}'.format(ipaddress.ip_address(tgt).version)
                if proto not in self.opts['grains']:
                    return False
                else:
                    return tgt in self.opts['grains'][proto]
            except:  # pylint: disable=bare-except
                log.error('Invalid IP/CIDR target {0}"'.format(tgt))
                return False

    def range_match(self, tgt):
        '''
        Matches based on range cluster
        '''
        if HAS_RANGE:
            range_ = seco.range.Range(self.opts['range_server'])
            try:
                return self.opts['grains']['fqdn'] in range_.expand(tgt)
            except seco.range.RangeException as exc:
                log.debug('Range exception in compound match: {0}'.format(exc))
                return False
        return False

    def compound_match(self, tgt):
        '''
        Runs the compound target check
        '''
        if not isinstance(tgt, six.string_types) and not isinstance(tgt, (list, tuple)):
            log.error('Compound target received that is neither string, list nor tuple')
            return False
        log.debug('compound_match: {0} ? {1}'.format(self.opts['id'], tgt))
        ref = {'G': 'grain',
               'P': 'grain_pcre',
               'I': 'pillar',
               'J': 'pillar_pcre',
               'L': 'list',
               'N': None,      # Nodegroups should already be expanded
               'S': 'ipcidr',
               'E': 'pcre'}
        if HAS_RANGE:
            ref['R'] = 'range'

        results = []
        opers = ['and', 'or', 'not', '(', ')']

        if isinstance(tgt, six.string_types):
            words = tgt.split()
        else:
            words = tgt

        for word in words:
            target_info = salt.utils.minions.parse_target(word)

            # Easy check first
            if word in opers:
                if results:
                    if results[-1] == '(' and word in ('and', 'or'):
                        log.error('Invalid beginning operator after "(": {0}'.format(word))
                        return False
                    if word == 'not':
                        if not results[-1] in ('and', 'or', '('):
                            results.append('and')
                    results.append(word)
                else:
                    # seq start with binary oper, fail
                    if word not in ['(', 'not']:
                        log.error('Invalid beginning operator: {0}'.format(word))
                        return False
                    results.append(word)

            elif target_info and target_info['engine']:
                if 'N' == target_info['engine']:
                    # Nodegroups should already be expanded/resolved to other engines
                    log.error('Detected nodegroup expansion failure of "{0}"'.format(word))
                    return False
                engine = ref.get(target_info['engine'])
                if not engine:
                    # If an unknown engine is called at any time, fail out
                    log.error('Unrecognized target engine "{0}" for'
                              ' target expression "{1}"'.format(
                                  target_info['engine'],
                                  word,
                                )
                        )
                    return False

                engine_args = [target_info['pattern']]
                engine_kwargs = {}
                if target_info['delimiter']:
                    engine_kwargs['delimiter'] = target_info['delimiter']

                results.append(
                    str(getattr(self, '{0}_match'.format(engine))(*engine_args, **engine_kwargs))
                )

            else:
                # The match is not explicitly defined, evaluate it as a glob
                results.append(str(self.glob_match(word)))

        results = ' '.join(results)
        log.debug('compound_match {0} ? "{1}" => "{2}"'.format(self.opts['id'], tgt, results))
        try:
            return eval(results)  # pylint: disable=W0123
        except Exception:
            log.error('Invalid compound target: {0} for results: {1}'.format(tgt, results))
            return False
        return False

    def nodegroup_match(self, tgt, nodegroups):
        '''
        This is a compatibility matcher and is NOT called when using
        nodegroups for remote execution, but is called when the nodegroups
        matcher is used in states
        '''
        if tgt in nodegroups:
            return self.compound_match(
                salt.utils.minions.nodegroup_comp(tgt, nodegroups)
            )
        return False


class ProxyMinion(Minion):
    '''
    This class instantiates a 'proxy' minion--a minion that does not manipulate
    the host it runs on, but instead manipulates a device that cannot run a minion.
    '''

    # TODO: better name...
    @tornado.gen.coroutine
    def _post_master_init(self, master):
        '''
        Function to finish init after connecting to a master

        This is primarily loading modules, pillars, etc. (since they need
        to know which master they connected to)
        '''
        log.debug("subclassed _post_master_init")

        self.opts['master'] = master

        self.opts['pillar'] = yield salt.pillar.get_async_pillar(
            self.opts,
            self.opts['grains'],
            self.opts['id'],
            self.opts['environment'],
            pillarenv=self.opts.get('pillarenv'),
        ).compile_pillar()

        if 'proxy' not in self.opts['pillar']:
            log.error('No proxy key found in pillar for id '+self.opts['id']+'.')
            log.error('Check your pillar configuration and contents.  Salt-proxy aborted.')
            self._running = False
            raise SaltSystemExit(code=-1)

        fq_proxyname = self.opts['pillar']['proxy']['proxytype']
        self.opts['proxy'] = self.opts['pillar']['proxy']

        # We need to do this again, because we are going to throw out a lot of grains.
        self.opts['grains'] = salt.loader.grains(self.opts)

        # Need to load the modules so they get all the dunder variables
        self.functions, self.returners, self.function_errors, self.executors = self._load_modules()

        # we can then sync any proxymodules down from the master
        self.functions['saltutil.sync_proxymodules'](saltenv='base')

        # Then load the proxy module
        self.proxy = salt.loader.proxy(self.opts)

        # And re-load the modules so the __proxy__ variable gets injected
        self.functions, self.returners, self.function_errors, self.executors = self._load_modules(proxy=self.proxy)
        self.functions.pack['__proxy__'] = self.proxy
        self.proxy.pack['__salt__'] = self.functions
        self.proxy.pack['__ret__'] = self.returners
        self.proxy.pack['__pillar__'] = self.opts['pillar']

        if ('{0}.init'.format(fq_proxyname) not in self.proxy
                or '{0}.shutdown'.format(fq_proxyname) not in self.proxy):
            log.error('Proxymodule {0} is missing an init() or a shutdown() or both.'.format(fq_proxyname))
            log.error('Check your proxymodule.  Salt-proxy aborted.')
            self._running = False
            raise SaltSystemExit(code=-1)

        proxy_init_fn = self.proxy[fq_proxyname+'.init']
        proxy_init_fn(self.opts)

        # Proxies have a chicken-and-egg problem.  Usually we load grains early
        # in the setup process, but we can't load grains for proxies until
        # we talk to the device we are proxying for.  So reload the grains
        # functions here, and then force a grains sync in modules_refresh
        self.opts['grains'] = salt.loader.grains(self.opts, force_refresh=True)

        # Check config 'add_proxymodule_to_opts'  Remove this in Boron.
        if self.opts['add_proxymodule_to_opts']:
            self.opts['proxymodule'] = self.proxy

        self.serial = salt.payload.Serial(self.opts)
        self.mod_opts = self._prep_mod_opts()
        self.matcher = Matcher(self.opts, self.functions)
        self.beacons = salt.beacons.Beacon(self.opts, self.functions)
        uid = salt.utils.get_uid(user=self.opts.get('user', None))
        self.proc_dir = get_proc_dir(self.opts['cachedir'], uid=uid)

        self.schedule = salt.utils.schedule.Schedule(
            self.opts,
            self.functions,
            self.returners)

        # add default scheduling jobs to the minions scheduler
        if self.opts['mine_enabled'] and 'mine.update' in self.functions:
            self.schedule.add_job({
                '__mine_interval':
                    {
                        'function': 'mine.update',
                        'minutes': self.opts['mine_interval'],
                        'jid_include': True,
                        'maxrunning': 2,
                        'return_job': self.opts.get('mine_return_job', False)
                    }
            }, persist=True)
            log.info('Added mine.update to scheduler')
        else:
            self.schedule.delete_job('__mine_interval', persist=True)

        # add master_alive job if enabled
        if self.opts['master_alive_interval'] > 0:
            self.schedule.add_job({
                '__master_alive':
                    {
                        'function': 'status.master',
                        'seconds': self.opts['master_alive_interval'],
                        'jid_include': True,
                        'maxrunning': 1,
                        'kwargs': {'master': self.opts['master'],
                                   'connected': True}
                    }
            }, persist=True)

        self.grains_cache = self.opts['grains']<|MERGE_RESOLUTION|>--- conflicted
+++ resolved
@@ -1490,19 +1490,14 @@
         '''
         log.debug('Refreshing modules. Notify={0}'.format(notify))
         if hasattr(self, 'proxy'):
-<<<<<<< HEAD
             self.functions, self.returners, _, self.executors = self._load_modules(force_refresh,
                                                                                    notify=notify,
                                                                                    proxy=self.proxy)  # pylint: disable=no-member
-=======
-            self.functions, self.returners, _ = self._load_modules(force_refresh, notify=notify, proxy=self.proxy)
-
             # Proxies have a chicken-and-egg problem.  Usually we load grains early
             # in the setup process, but we can't load grains for proxies until
             # we talk to the device we are proxying for.  So force a grains
             # sync here.
             self.functions['saltutil.sync_grains'](saltenv='base')
->>>>>>> a9edb194
         else:
             self.functions, self.returners, _, self.executors = self._load_modules(force_refresh, notify=notify)
 
