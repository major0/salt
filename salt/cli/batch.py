--- conflicted
+++ resolved
@@ -52,14 +52,10 @@
         else:
             args.append(self.opts.get('expr_form', 'glob'))
 
-<<<<<<< HEAD
         self.pub_kwargs['yield_pub_data'] = True
-        ping_gen = self.local.cmd_iter(*args, **self.pub_kwargs)
-=======
         ping_gen = self.local.cmd_iter(*args,
                                        gather_job_timeout=self.opts['gather_job_timeout'],
-                                       **self.eauth)
->>>>>>> 7c21153d
+                                       **self.pub_kwargs)
 
         # Broadcast to targets
         fret = set()
