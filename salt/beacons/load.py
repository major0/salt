# -*- coding: utf-8 -*-
'''
Beacon to emit system load averages
'''

# Import Python libs
from __future__ import absolute_import
import logging
import os

# Import Salt libs
import salt.utils

# Import Py3 compat
from salt.ext.six.moves import zip

log = logging.getLogger(__name__)

__virtualname__ = 'load'

LAST_STATUS = {}


def __virtual__():
    if salt.utils.is_windows():
        return False
    else:
        return __virtualname__


def validate(config):
    '''
    Validate the beacon configuration
    '''

    # Configuration for load beacon should be a list of dicts
    if not isinstance(config, list):
<<<<<<< HEAD
        return False, ('Configuration for inotify beacon must be a dictionary.')
=======
        return False, ('Configuration for load beacon must be a list.')
>>>>>>> 87032995
    else:
        for config_item in config:
            if not isinstance(config_item, dict):
                return False, ('Configuration for load beacon must '
                               'be a list of dictionaries.')
            else:
                if not all(j in ['1m', '5m', '15m'] for j in config_item.keys()):
                    return False, ('Configuration for load beacon must '
                                   'contain 1m, 5m or 15m items.')

            for item in ['1m', '5m', '15m']:
                if item not in config_item:
                    continue

                if not isinstance(config_item[item], list):
                    return False, ('Configuration for load beacon: '
                                   '1m, 5m and 15m items must be '
                                   'a list of two items.')
                else:
                    if len(config_item[item]) != 2:
                        return False, ('Configuration for load beacon: '
                                       '1m, 5m and 15m items must be '
                                       'a list of two items.')
    return True, 'Valid beacon configuration'


def beacon(config):
    '''
    Emit the load averages of this host.

    Specify thresholds for each load average
    and only emit a beacon if any of them are
    exceeded.

    `onchangeonly`: when `onchangeonly` is True the beacon will fire
    events only when the load average pass one threshold.  Otherwise, it will fire an
    event at each beacon interval.  The default is False.

    `emitatstartup`: when `emitatstartup` is False the beacon will not fire
     event when the minion is reload. Applicable only when `onchangeonly` is True.
     The default is True.

    .. code-block:: yaml

        beacons:
          load:
            1m:
              - 0.0
              - 2.0
            5m:
              - 0.0
              - 1.5
            15m:
              - 0.1
              - 1.0
            emitatstartup: True
            onchangeonly: False

    '''
    log.trace('load beacon starting')

    # Default config if not present
    if 'emitatstartup' not in config:
        config['emitatstartup'] = True
    if 'onchangeonly' not in config:
        config['onchangeonly'] = False

    ret = []
    avgs = os.getloadavg()
    avg_keys = ['1m', '5m', '15m']
    avg_dict = dict(zip(avg_keys, avgs))

    if config['onchangeonly']:
        if not LAST_STATUS:
            for k in ['1m', '5m', '15m']:
                LAST_STATUS[k] = avg_dict[k]
            if not config['emitatstartup']:
                log.debug('Dont emit because emitatstartup is False')
                return ret

    send_beacon = False

    # Check each entry for threshold
    for k in ['1m', '5m', '15m']:
        if k in config:
            if config['onchangeonly']:
                # Emit if current is more that threshold and old value less that threshold
                if float(avg_dict[k]) > float(config[k][1]) and float(LAST_STATUS[k]) < float(config[k][1]):
                    log.debug('Emit because {0} > {1} and last was {2}'.format(float(avg_dict[k]), float(config[k][1]), float(LAST_STATUS[k])))
                    send_beacon = True
                    break
                # Emit if current is less that threshold and old value more that threshold
                if float(avg_dict[k]) < float(config[k][0]) and float(LAST_STATUS[k]) > float(config[k][0]):
                    log.debug('Emit because {0} < {1} and last was {2}'.format(float(avg_dict[k]), float(config[k][0]), float(LAST_STATUS[k])))
                    send_beacon = True
                    break
            else:
                # Emit no matter LAST_STATUS
                if float(avg_dict[k]) < float(config[k][0]) or \
                float(avg_dict[k]) > float(config[k][1]):
                    log.debug('Emit because {0} < {1} or > {2}'.format(float(avg_dict[k]), float(config[k][0]), float(config[k][1])))
                    send_beacon = True
                    break

    if config['onchangeonly']:
        for k in ['1m', '5m', '15m']:
            LAST_STATUS[k] = avg_dict[k]

    if send_beacon:
        ret.append(avg_dict)

    return ret<|MERGE_RESOLUTION|>--- conflicted
+++ resolved
@@ -35,11 +35,7 @@
 
     # Configuration for load beacon should be a list of dicts
     if not isinstance(config, list):
-<<<<<<< HEAD
-        return False, ('Configuration for inotify beacon must be a dictionary.')
-=======
         return False, ('Configuration for load beacon must be a list.')
->>>>>>> 87032995
     else:
         for config_item in config:
             if not isinstance(config_item, dict):
