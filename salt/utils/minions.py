--- conflicted
+++ resolved
@@ -151,11 +151,7 @@
         os.chdir(cwd)
         return ret
 
-<<<<<<< HEAD
-    def _check_grain_minions(self, expr, delimiter):
-=======
     def _check_cache_minions(self, expr, greedy, search_type):
->>>>>>> 3f239422
         '''
         Helper function to search for minions in master caches
         '''
@@ -178,18 +174,6 @@
                 if not greedy and id_ not in minions:
                     continue
                 datap = os.path.join(cdir, id_, 'data.p')
-<<<<<<< HEAD
-                try:
-                    with salt.utils.fopen(datap, 'rb') as fp_:
-                        grains = self.serial.load(fp_).get('grains')
-                except (IOError, OSError):
-                    continue
-                if not salt.utils.subdict_match(grains, expr, delimiter):
-                    minions.remove(id_)
-        return list(minions)
-
-    def _check_grain_pcre_minions(self, expr, delimiter):
-=======
                 if not os.path.isfile(datap):
                     if not greedy:
                         minions.remove(id_)
@@ -208,7 +192,6 @@
         return self._check_cache_minions(expr, greedy, 'grains')
 
     def _check_grain_pcre_minions(self, expr, greedy):
->>>>>>> 3f239422
         '''
         Return the minions found by looking via grains with PCRE
         '''
@@ -231,53 +214,20 @@
                 if not greedy and id_ not in minions:
                     continue
                 datap = os.path.join(cdir, id_, 'data.p')
-<<<<<<< HEAD
-                try:
-                    with salt.utils.fopen(datap, 'rb') as fp_:
-                        grains = self.serial.load(fp_).get('grains')
-                except (IOError, OSError):
-=======
                 if not os.path.isfile(datap):
                     if not greedy:
                         minions.remove(id_)
->>>>>>> 3f239422
                     continue
                 if not salt.utils.subdict_match(grains, expr, delimiter,
                                                 regex_match=True):
                     minions.remove(id_)
         return list(minions)
 
-<<<<<<< HEAD
-    def _check_pillar_minions(self, expr, delimiter):
+    def _check_pillar_minions(self, expr, greedy):
         '''
         Return the minions found by looking via pillar
         '''
-        minions = set(
-            os.listdir(os.path.join(self.opts['pki_dir'], self.acc))
-        )
-        if self.opts.get('minion_data_cache', False):
-            cdir = os.path.join(self.opts['cachedir'], 'minions')
-            if not os.path.isdir(cdir):
-                return list(minions)
-            for id_ in os.listdir(cdir):
-                if id_ not in minions:
-                    continue
-                datap = os.path.join(cdir, id_, 'data.p')
-                try:
-                    with salt.utils.fopen(datap, 'rb') as fp_:
-                        pillar = self.serial.load(fp_).get('pillar')
-                except (IOError, OSError):
-                    continue
-                if not salt.utils.subdict_match(pillar, expr, delimiter):
-                    minions.remove(id_)
-        return list(minions)
-=======
-    def _check_pillar_minions(self, expr, greedy):
-        '''
-        Return the minions found by looking via pillar
-        '''
         return self._check_cache_minions(expr, greedy, 'pillar')
->>>>>>> 3f239422
 
     def _check_ipcidr_minions(self, expr, greedy):
         '''
@@ -302,16 +252,9 @@
                 if not greedy and id_ not in minions:
                     continue
                 datap = os.path.join(cdir, id_, 'data.p')
-<<<<<<< HEAD
-                try:
-                    with salt.utils.fopen(datap, 'rb') as fp_:
-                        grains = self.serial.load(fp_).get('grains')
-                except (IOError, OSError):
-=======
                 if not os.path.isfile(datap):
                     if not greedy:
                         minions.remove(id_)
->>>>>>> 3f239422
                     continue
                 num_parts = len(expr.split('/'))
                 if num_parts > 2:
@@ -363,16 +306,9 @@
                 if not greedy and id_ not in minions:
                     continue
                 datap = os.path.join(cdir, id_, 'data.p')
-<<<<<<< HEAD
-                try:
-                    with salt.utils.fopen(datap, 'rb') as fp_:
-                        grains = self.serial.load(fp_).get('grains')
-                except (IOError, OSError):
-=======
                 if not os.path.isfile(datap):
                     if not greedy:
                         minions.remove(id)
->>>>>>> 3f239422
                     continue
                 range_ = seco.range.Range(self.opts['range_server'])
                 try:
@@ -385,11 +321,7 @@
                     minions.remove(id_)
         return list(minions)
 
-<<<<<<< HEAD
-    def _check_compound_minions(self, expr, delimiter):
-=======
     def _check_compound_minions(self, expr, greedy):  # pylint: disable=unused-argument
->>>>>>> 3f239422
         '''
         Return the minions found by looking via compound matcher
         '''
@@ -423,19 +355,11 @@
                         # If an unknown matcher is called at any time, fail out
                         return []
                     if unmatched and unmatched[-1] == '-':
-<<<<<<< HEAD
-                        results.append(str(set(matcher(*matcher_args))))
-                        results.append(')')
-                        unmatched.pop()
-                    else:
-                        results.append(str(set(matcher(*matcher_args))))
-=======
                         results.append(str(set(matcher('@'.join(comps[1:]), True))))
                         results.append(')')
                         unmatched.pop()
                     else:
                         results.append(str(set(matcher('@'.join(comps[1:]), True))))
->>>>>>> 3f239422
                 elif match in opers:
                     # We didn't match a target, so append a boolean operator or
                     # subexpression
@@ -543,14 +467,7 @@
         '''
         return os.listdir(os.path.join(self.opts['pki_dir'], self.acc))
 
-<<<<<<< HEAD
-    def check_minions(self,
-                      expr,
-                      expr_form='glob',
-                      delimiter=DEFAULT_TARGET_DELIM):
-=======
     def check_minions(self, expr, expr_form='glob', greedy=True):
->>>>>>> 3f239422
         '''
         Check the passed regex against the available minions' public keys
         stored for authentication. This should return a set of ids which
@@ -558,14 +475,6 @@
         make sure everyone has checked back in.
         '''
         try:
-<<<<<<< HEAD
-            check_func = getattr(self, '_check_{0}_minions'.format(expr_form),
-                                 None)
-            if expr_form in ('grain', 'grain_pcre', 'pillar', 'compound'):
-                minions = check_func(expr, delimiter)
-            else:
-                minions = check_func(expr)
-=======
             minions = {'glob': self._check_glob_minions,
                        'pcre': self._check_pcre_minions,
                        'list': self._check_list_minions,
@@ -576,7 +485,6 @@
                        'ipcidr': self._check_ipcidr_minions,
                        'range': self._check_range_minions,
                        }[expr_form](expr, greedy)
->>>>>>> 3f239422
         except Exception:
             log.exception(
                     'Failed matching available minions with {0} pattern: {1}'
