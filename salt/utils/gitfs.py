--- conflicted
+++ resolved
@@ -1511,15 +1511,10 @@
                     link_tgt = self.repo[entry.oid].data
                     path = salt.utils.path_join(os.path.dirname(path), link_tgt)
                 else:
-<<<<<<< HEAD
                     blob = self.repo[entry.oid]
-=======
-                    oid = tree[path].oid
-                    blob = self.repo[oid]
                     if isinstance(blob, pygit2.Tree):
                         # Path is a directory, not a file.
                         blob = None
->>>>>>> 495d365e
                     break
             except KeyError:
                 blob = None
