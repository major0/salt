--- conflicted
+++ resolved
@@ -375,12 +375,6 @@
 
     log.debug('Extracting {0} to {1}'.format(filename, name))
     if archive_format == 'zip':
-<<<<<<< HEAD
-        if use_cmd_unzip:
-            files = __salt__['archive.cmd_unzip'](filename, name, options=zip_options, trim_output=trim_output, **kwargs)
-        else:
-            files = __salt__['archive.unzip'](filename, name, options=zip_options, trim_output=trim_output, password=password, **kwargs)
-=======
         if password is None and salt.utils.which('unzip'):
             files = __salt__['archive.cmd_unzip'](filename, name, trim_output=trim_output)
         else:
@@ -391,7 +385,6 @@
                 log.warning('Cannot find unzip command for archive.cmd_unzip:'
                             ' using archive.unzip instead')
             files = __salt__['archive.unzip'](filename, name, trim_output=trim_output, password=password)
->>>>>>> d0dd92b0
     elif archive_format == 'rar':
         files = __salt__['archive.unrar'](filename, name, trim_output=trim_output, **kwargs)
     else:
