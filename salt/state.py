--- conflicted
+++ resolved
@@ -2342,8 +2342,8 @@
                     if not r_state.startswith('prerequired'):
                         req_stats.add('pre')
                 else:
-<<<<<<< HEAD
-                    req_stats.add('met')
+                    if run_dict[tag].get('__state_ran__', True):
+                        req_stats.add('met')
             if r_state.endswith('_any'):
                 if 'met' in req_stats or 'change' in req_stats:
                     if 'fail' in req_stats:
@@ -2357,10 +2357,6 @@
                     if 'fail' in req_stats:
                         req_stats.remove('onfail')
             fun_stats.update(req_stats)
-=======
-                    if run_dict[tag].get('__state_ran__', True):
-                        fun_stats.add('met')
->>>>>>> b548a3e7
 
         if 'unmet' in fun_stats:
             status = 'unmet'
