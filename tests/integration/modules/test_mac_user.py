--- conflicted
+++ resolved
@@ -173,13 +173,8 @@
             self.assertTrue(os.path.exists('/etc/kcpassword'))
 
             # Are the contents of the file correct
-<<<<<<< HEAD
-            test_data = b'.\xf8\'B\xa0\xd9\xad\x8b\xcd\xcdl'
+            test_data = b".\xc3\xb8'B\xc2\xa0\xc3\x99\xc2\xad\xc2\x8b\xc3\x8d\xc3\x8dl"
             with salt.utils.files.fopen('/etc/kcpassword', 'rb') as f:
-=======
-            test_data = b".\xc3\xb8'B\xc2\xa0\xc3\x99\xc2\xad\xc2\x8b\xc3\x8d\xc3\x8dl"
-            with salt.utils.fopen('/etc/kcpassword', 'rb') as f:
->>>>>>> cdb21a01
                 file_data = f.read()
             self.assertEqual(test_data, file_data)
 
