# -*- coding: utf-8 -*-
'''
    :codeauthor: Erik Johnson <erik@saltstack.com>
'''

# Import Python libs
from __future__ import absolute_import, print_function, unicode_literals
import errno
import os
import shutil
import tempfile
import textwrap
import tornado.ioloop
import logging
import stat
try:
    import pwd  # pylint: disable=unused-import
except ImportError:
    pass

# Import Salt Testing Libs
from tests.support.runtests import RUNTIME_VARS
from tests.support.mixins import LoaderModuleMockMixin
from tests.support.unit import TestCase, skipIf
from tests.support.mock import NO_MOCK, NO_MOCK_REASON, patch

# Import salt libs
import salt.fileserver.gitfs as gitfs
import salt.utils.files
import salt.utils.platform
import salt.utils.win_functions
import salt.utils.yaml
import salt.ext.six

import salt.utils.gitfs
from salt.utils.gitfs import (
    GITPYTHON_VERSION,
    GITPYTHON_MINVER,
    PYGIT2_VERSION,
    PYGIT2_MINVER,
    LIBGIT2_VERSION,
    LIBGIT2_MINVER
)

try:
    import git
    # We still need to use GitPython here for temp repo setup, so we do need to
    # actually import it. But we don't need import pygit2 in this module, we
    # can just use the LooseVersion instances imported along with
    # salt.utils.gitfs to check if we have a compatible version.
    HAS_GITPYTHON = GITPYTHON_VERSION >= GITPYTHON_MINVER
except (ImportError, AttributeError):
    HAS_GITPYTHON = False

try:
    HAS_PYGIT2 = PYGIT2_VERSION >= PYGIT2_MINVER \
        and LIBGIT2_VERSION >= LIBGIT2_MINVER
except AttributeError:
    HAS_PYGIT2 = False

log = logging.getLogger(__name__)

UNICODE_FILENAME = 'питон.txt'
UNICODE_DIRNAME = UNICODE_ENVNAME = 'соль'
TAG_NAME = 'mytag'


def _rmtree_error(func, path, excinfo):
    os.chmod(path, stat.S_IWRITE)
    func(path)


def _clear_instance_map():
    try:
        del salt.utils.gitfs.GitFS.instance_map[tornado.ioloop.IOLoop.current()]
    except KeyError:
        pass


@skipIf(not HAS_GITPYTHON, 'GitPython >= {0} required'.format(GITPYTHON_MINVER))
class GitfsConfigTestCase(TestCase, LoaderModuleMockMixin):

    def setup_loader_modules(self):
        opts = {
            'sock_dir': self.tmp_sock_dir,
            'gitfs_remotes': ['file://' + self.tmp_repo_dir],
            'gitfs_root': '',
            'fileserver_backend': ['gitfs'],
            'gitfs_base': 'master',
            'fileserver_events': True,
            'transport': 'zeromq',
            'gitfs_mountpoint': '',
            'gitfs_saltenv': [],
            'gitfs_env_whitelist': [],
            'gitfs_env_blacklist': [],
            'gitfs_saltenv_whitelist': [],
            'gitfs_saltenv_blacklist': [],
            'gitfs_user': '',
            'gitfs_password': '',
            'gitfs_insecure_auth': False,
            'gitfs_privkey': '',
            'gitfs_pubkey': '',
            'gitfs_passphrase': '',
            'gitfs_refspecs': [
                '+refs/heads/*:refs/remotes/origin/*',
                '+refs/tags/*:refs/tags/*'
            ],
            'gitfs_ssl_verify': True,
            'gitfs_disable_saltenv_mapping': False,
            'gitfs_ref_types': ['branch', 'tag', 'sha'],
            'gitfs_update_interval': 60,
            '__role': 'master',
        }
        opts['cachedir'] = self.tmp_cachedir
        opts['sock_dir'] = self.tmp_sock_dir
        return {
            gitfs: {
                '__opts__': opts,
            }
        }

    @classmethod
    def setUpClass(cls):
        # Clear the instance map so that we make sure to create a new instance
        # for this test class.
        _clear_instance_map()
        cls.tmp_repo_dir = os.path.join(RUNTIME_VARS.TMP, 'gitfs_root')
        if salt.utils.platform.is_windows():
            cls.tmp_repo_dir = cls.tmp_repo_dir.replace('\\', '/')
        cls.tmp_cachedir = tempfile.mkdtemp(dir=RUNTIME_VARS.TMP)
        cls.tmp_sock_dir = tempfile.mkdtemp(dir=RUNTIME_VARS.TMP)

    @classmethod
    def tearDownClass(cls):
        '''
        Remove the temporary git repository and gitfs cache directory to ensure
        a clean environment for the other test class(es).
        '''
        for path in (cls.tmp_cachedir, cls.tmp_sock_dir):
            try:
                shutil.rmtree(path, onerror=_rmtree_error)
            except OSError as exc:
                if exc.errno == errno.EACCES:
                    log.error("Access error removeing file %s", path)
                    continue
                if exc.errno != errno.EEXIST:
                    raise

    def test_per_saltenv_config(self):
        opts_override = textwrap.dedent('''
            gitfs_root: salt

            gitfs_saltenv:
              - baz:
                # when loaded, the "salt://" prefix will be removed
                - mountpoint: salt://baz_mountpoint
                - ref: baz_branch
                - root: baz_root

            gitfs_remotes:

              - file://{0}tmp/repo1:
                - saltenv:
                  - foo:
                    - ref: foo_branch
                    - root: foo_root

              - file://{0}tmp/repo2:
                - mountpoint: repo2
                - saltenv:
                  - baz:
                    - mountpoint: abc
        '''.format('/' if salt.utils.platform.is_windows() else ''))
        with patch.dict(gitfs.__opts__, salt.utils.yaml.safe_load(opts_override)):
            git_fs = salt.utils.gitfs.GitFS(
                gitfs.__opts__,
                gitfs.__opts__['gitfs_remotes'],
                per_remote_overrides=gitfs.PER_REMOTE_OVERRIDES,
                per_remote_only=gitfs.PER_REMOTE_ONLY)

        # repo1 (branch: foo)
        # The mountpoint should take the default (from gitfs_mountpoint), while
        # ref and root should take the per-saltenv params.
        self.assertEqual(git_fs.remotes[0].mountpoint('foo'), '')
        self.assertEqual(git_fs.remotes[0].ref('foo'), 'foo_branch')
        self.assertEqual(git_fs.remotes[0].root('foo'), 'foo_root')

        # repo1 (branch: bar)
        # The 'bar' branch does not have a per-saltenv configuration set, so
        # each of the below values should fall back to global values.
        self.assertEqual(git_fs.remotes[0].mountpoint('bar'), '')
        self.assertEqual(git_fs.remotes[0].ref('bar'), 'bar')
        self.assertEqual(git_fs.remotes[0].root('bar'), 'salt')

        # repo1 (branch: baz)
        # The 'baz' branch does not have a per-saltenv configuration set, but
        # it is defined in the gitfs_saltenv parameter, so the values
        # from that parameter should be returned.
        self.assertEqual(git_fs.remotes[0].mountpoint('baz'), 'baz_mountpoint')
        self.assertEqual(git_fs.remotes[0].ref('baz'), 'baz_branch')
        self.assertEqual(git_fs.remotes[0].root('baz'), 'baz_root')

        # repo2 (branch: foo)
        # The mountpoint should take the per-remote mountpoint value of
        # 'repo2', while ref and root should fall back to global values.
        self.assertEqual(git_fs.remotes[1].mountpoint('foo'), 'repo2')
        self.assertEqual(git_fs.remotes[1].ref('foo'), 'foo')
        self.assertEqual(git_fs.remotes[1].root('foo'), 'salt')

        # repo2 (branch: bar)
        # The 'bar' branch does not have a per-saltenv configuration set, so
        # the mountpoint should take the per-remote mountpoint value of
        # 'repo2', while ref and root should fall back to global values.
        self.assertEqual(git_fs.remotes[1].mountpoint('bar'), 'repo2')
        self.assertEqual(git_fs.remotes[1].ref('bar'), 'bar')
        self.assertEqual(git_fs.remotes[1].root('bar'), 'salt')

        # repo2 (branch: baz)
        # The 'baz' branch has the mountpoint configured as a per-saltenv
        # parameter. The other two should take the values defined in
        # gitfs_saltenv.
        self.assertEqual(git_fs.remotes[1].mountpoint('baz'), 'abc')
        self.assertEqual(git_fs.remotes[1].ref('baz'), 'baz_branch')
        self.assertEqual(git_fs.remotes[1].root('baz'), 'baz_root')


LOAD = {'saltenv': 'base'}


class GitFSTestFuncs(object):
    '''
    These are where the tests go, so that they can be run using both GitPython
    and pygit2.

    NOTE: The gitfs.update() has to happen AFTER the setUp is called. This is
    because running it inside the setUp will spawn a new singleton, which means
    that tests which need to mock the __opts__ will be too late; the setUp will
    have created a new singleton that will bypass our mocking. To ensure that
    our tests are reliable and correct, we want to make sure that each test
    uses a new gitfs object, allowing different manipulations of the opts to be
    tested.

    Therefore, keep the following in mind:

    1. Each test needs to call gitfs.update() *after* any patching, and
       *before* calling the function being tested.
    2. Do *NOT* move the gitfs.update() into the setUp.
    '''
    def test_file_list(self):
        gitfs.update()
        ret = gitfs.file_list(LOAD)
        self.assertIn('testfile', ret)
        self.assertIn(UNICODE_FILENAME, ret)
        # This function does not use os.sep, the Salt fileserver uses the
        # forward slash, hence it being explicitly used to join here.
        self.assertIn('/'.join((UNICODE_DIRNAME, 'foo.txt')), ret)

    def test_dir_list(self):
        gitfs.update()
        ret = gitfs.dir_list(LOAD)
        self.assertIn('grail', ret)
        self.assertIn(UNICODE_DIRNAME, ret)

    def test_envs(self):
        gitfs.update()
        ret = gitfs.envs(ignore_cache=True)
        self.assertIn('base', ret)
        self.assertIn(UNICODE_ENVNAME, ret)
        self.assertIn(TAG_NAME, ret)

    def test_ref_types_global(self):
        '''
        Test the global gitfs_ref_types config option
        '''
        with patch.dict(gitfs.__opts__, {'gitfs_ref_types': ['branch']}):
            gitfs.update()
            ret = gitfs.envs(ignore_cache=True)
            # Since we are restricting to branches only, the tag should not
            # appear in the envs list.
            self.assertIn('base', ret)
            self.assertIn(UNICODE_ENVNAME, ret)
            self.assertNotIn(TAG_NAME, ret)

    def test_ref_types_per_remote(self):
        '''
        Test the per_remote ref_types config option, using a different
        ref_types setting than the global test.
        '''
        remotes = [{'file://' + self.tmp_repo_dir: [{'ref_types': ['tag']}]}]
        with patch.dict(gitfs.__opts__, {'gitfs_remotes': remotes}):
            gitfs.update()
            ret = gitfs.envs(ignore_cache=True)
            # Since we are restricting to tags only, the tag should appear in
            # the envs list, but the branches should not.
            self.assertNotIn('base', ret)
            self.assertNotIn(UNICODE_ENVNAME, ret)
            self.assertIn(TAG_NAME, ret)

    def test_disable_saltenv_mapping_global_with_mapping_defined_globally(self):
        '''
        Test the global gitfs_disable_saltenv_mapping config option, combined
        with the per-saltenv mapping being defined in the global gitfs_saltenv
        option.
        '''
        opts = salt.utils.yaml.safe_load(textwrap.dedent('''\
            gitfs_disable_saltenv_mapping: True
            gitfs_saltenv:
              - foo:
                - ref: somebranch
            '''))
        with patch.dict(gitfs.__opts__, opts):
            gitfs.update()
            ret = gitfs.envs(ignore_cache=True)
            # Since we are restricting to tags only, the tag should appear in
            # the envs list, but the branches should not.
            self.assertEqual(ret, ['base', 'foo'])

    def test_disable_saltenv_mapping_global_with_mapping_defined_per_remote(self):
        '''
        Test the global gitfs_disable_saltenv_mapping config option, combined
        with the per-saltenv mapping being defined in the remote itself via the
        "saltenv" per-remote option.
        '''
        opts = salt.utils.yaml.safe_load(textwrap.dedent('''\
            gitfs_disable_saltenv_mapping: True
            gitfs_remotes:
              - {0}:
                - saltenv:
                  - bar:
                    - ref: somebranch
            '''.format(self.tmp_repo_dir)))
        with patch.dict(gitfs.__opts__, opts):
            gitfs.update()
            ret = gitfs.envs(ignore_cache=True)
            # Since we are restricting to tags only, the tag should appear in
            # the envs list, but the branches should not.
            self.assertEqual(ret, ['bar', 'base'])

    def test_disable_saltenv_mapping_per_remote_with_mapping_defined_globally(self):
        '''
        Test the per-remote disable_saltenv_mapping config option, combined
        with the per-saltenv mapping being defined in the global gitfs_saltenv
        option.
        '''
        opts = salt.utils.yaml.safe_load(textwrap.dedent('''\
            gitfs_remotes:
              - {0}:
                - disable_saltenv_mapping: True

            gitfs_saltenv:
              - hello:
                - ref: somebranch
            '''.format(self.tmp_repo_dir)))
        with patch.dict(gitfs.__opts__, opts):
            gitfs.update()
            ret = gitfs.envs(ignore_cache=True)
            # Since we are restricting to tags only, the tag should appear in
            # the envs list, but the branches should not.
            self.assertEqual(ret, ['base', 'hello'])

    def test_disable_saltenv_mapping_per_remote_with_mapping_defined_per_remote(self):
        '''
        Test the per-remote disable_saltenv_mapping config option, combined
        with the per-saltenv mapping being defined in the remote itself via the
        "saltenv" per-remote option.
        '''
        opts = salt.utils.yaml.safe_load(textwrap.dedent('''\
            gitfs_remotes:
              - {0}:
                - disable_saltenv_mapping: True
                - saltenv:
                  - world:
                    - ref: somebranch
            '''.format(self.tmp_repo_dir)))
        with patch.dict(gitfs.__opts__, opts):
            gitfs.update()
            ret = gitfs.envs(ignore_cache=True)
            # Since we are restricting to tags only, the tag should appear in
            # the envs list, but the branches should not.
            self.assertEqual(ret, ['base', 'world'])


class GitFSTestBase(object):

    @classmethod
    def setUpClass(cls):
        cls.tmp_repo_dir = os.path.join(RUNTIME_VARS.TMP, 'gitfs_root')
        if salt.utils.platform.is_windows():
            cls.tmp_repo_dir = cls.tmp_repo_dir.replace('\\', '/')
        cls.tmp_cachedir = tempfile.mkdtemp(dir=RUNTIME_VARS.TMP)
        cls.tmp_sock_dir = tempfile.mkdtemp(dir=RUNTIME_VARS.TMP)

        try:
            shutil.rmtree(cls.tmp_repo_dir)
        except OSError as exc:
            if exc.errno == errno.EACCES:
                log.error("Access error removing file %s", cls.tmp_repo_dir)
            elif exc.errno != errno.ENOENT:
                raise
<<<<<<< HEAD
        shutil.copytree(INTEGRATION_BASE_FILES, TMP_REPO_DIR + '/', symlinks=True)
=======
>>>>>>> cbc20c22

        shutil.copytree(
             salt.ext.six.text_type(RUNTIME_VARS.BASE_FILES),
             salt.ext.six.text_type(cls.tmp_repo_dir + '/')
        )

        repo = git.Repo.init(cls.tmp_repo_dir)

        username_key = str('USERNAME')
        orig_username = os.environ.get(username_key)
        environ_copy = os.environ.copy()
        try:
            if username_key not in os.environ:

                try:
                    if salt.utils.platform.is_windows():
                        os.environ[username_key] = \
                            salt.utils.win_functions.get_current_user()
                    else:
                        os.environ[username_key] = \
                            pwd.getpwuid(os.geteuid()).pw_name
                except AttributeError:
                    log.error(
                        'Unable to get effective username, falling back to '
                        '\'root\'.'
                    )
                    os.environ[username_key] = str('root')

            repo.index.add([x for x in os.listdir(cls.tmp_repo_dir)
                            if x != '.git'])
            repo.index.commit('Test')

            # Add another branch with unicode characters in the name
            repo.create_head(UNICODE_ENVNAME, 'HEAD')

            # Add a tag
            repo.create_tag(TAG_NAME, 'HEAD')
            # Older GitPython versions do not have a close method.
            if hasattr(repo, 'close'):
                repo.close()
        finally:
            os.environ.clear()
            os.environ.update(environ_copy)

    @classmethod
    def tearDownClass(cls):
        '''
        Remove the temporary git repository and gitfs cache directory to ensure
        a clean environment for the other test class(es).
        '''
        for path in (cls.tmp_cachedir, cls.tmp_sock_dir, cls.tmp_repo_dir):
            try:
                salt.utils.files.rm_rf(path)
            except OSError as exc:
                if exc.errno == errno.EACCES:
                    log.error("Access error removeing file %s", path)
                elif exc.errno != errno.EEXIST:
                    raise

    def setUp(self):
        '''
        We don't want to check in another .git dir into GH because that just
        gets messy. Instead, we'll create a temporary repo on the fly for the
        tests to examine.

        Also ensure we A) don't re-use the singleton, and B) that the cachedirs
        are cleared. This keeps these performance enhancements from affecting
        the results of subsequent tests.
        '''
        if not gitfs.__virtual__():
            self.skipTest("GitFS could not be loaded. Skipping GitFS tests!")

        _clear_instance_map()
        for subdir in ('gitfs', 'file_lists'):
            try:
                salt.utils.files.rm_rf(os.path.join(self.tmp_cachedir, subdir))
            except OSError as exc:
                if exc.errno == errno.EACCES:
                    log.warning("Access error removeing file %s", os.path.join(self.tmp_cachedir, subdir))
                    continue
                if exc.errno != errno.ENOENT:
                    raise
        if salt.ext.six.PY3 and salt.utils.platform.is_windows():
            self.setUpClass()
            self.setup_loader_modules()


@skipIf(not HAS_GITPYTHON, 'GitPython >= {0} required'.format(GITPYTHON_MINVER))
@skipIf(NO_MOCK, NO_MOCK_REASON)
class GitPythonTest(GitFSTestBase, GitFSTestFuncs, TestCase, LoaderModuleMockMixin):

    def setup_loader_modules(self):
        opts = {
            'sock_dir': self.tmp_sock_dir,
            'gitfs_remotes': ['file://' + self.tmp_repo_dir],
            'gitfs_root': '',
            'fileserver_backend': ['gitfs'],
            'gitfs_base': 'master',
            'fileserver_events': True,
            'transport': 'zeromq',
            'gitfs_mountpoint': '',
            'gitfs_saltenv': [],
            'gitfs_env_whitelist': [],
            'gitfs_env_blacklist': [],
            'gitfs_saltenv_whitelist': [],
            'gitfs_saltenv_blacklist': [],
            'gitfs_user': '',
            'gitfs_password': '',
            'gitfs_insecure_auth': False,
            'gitfs_privkey': '',
            'gitfs_pubkey': '',
            'gitfs_passphrase': '',
            'gitfs_refspecs': [
                '+refs/heads/*:refs/remotes/origin/*',
                '+refs/tags/*:refs/tags/*'
            ],
            'gitfs_ssl_verify': True,
            'gitfs_disable_saltenv_mapping': False,
            'gitfs_ref_types': ['branch', 'tag', 'sha'],
            'gitfs_update_interval': 60,
            '__role': 'master',
        }
        opts['cachedir'] = self.tmp_cachedir
        opts['sock_dir'] = self.tmp_sock_dir
        opts['gitfs_provider'] = 'gitpython'
        return {
            gitfs: {
                '__opts__': opts,
            }
        }


@skipIf(not HAS_GITPYTHON, 'GitPython >= {0} required for temp repo setup'.format(GITPYTHON_MINVER))
@skipIf(not HAS_PYGIT2, 'pygit2 >= {0} and libgit2 >= {1} required'.format(PYGIT2_MINVER, LIBGIT2_MINVER))
@skipIf(salt.utils.platform.is_windows(), 'Skip Pygit2 on windows, due to pygit2 access error on windows')
@skipIf(NO_MOCK, NO_MOCK_REASON)
class Pygit2Test(GitFSTestBase, GitFSTestFuncs, TestCase, LoaderModuleMockMixin):

    def setup_loader_modules(self):
        opts = {
            'sock_dir': self.tmp_sock_dir,
            'gitfs_remotes': ['file://' + self.tmp_repo_dir],
            'gitfs_root': '',
            'fileserver_backend': ['gitfs'],
            'gitfs_base': 'master',
            'fileserver_events': True,
            'transport': 'zeromq',
            'gitfs_mountpoint': '',
            'gitfs_saltenv': [],
            'gitfs_env_whitelist': [],
            'gitfs_env_blacklist': [],
            'gitfs_saltenv_whitelist': [],
            'gitfs_saltenv_blacklist': [],
            'gitfs_user': '',
            'gitfs_password': '',
            'gitfs_insecure_auth': False,
            'gitfs_privkey': '',
            'gitfs_pubkey': '',
            'gitfs_passphrase': '',
            'gitfs_refspecs': [
                '+refs/heads/*:refs/remotes/origin/*',
                '+refs/tags/*:refs/tags/*'
            ],
            'gitfs_ssl_verify': True,
            'gitfs_disable_saltenv_mapping': False,
            'gitfs_ref_types': ['branch', 'tag', 'sha'],
            'gitfs_update_interval': 60,
            '__role': 'master',
        }
        opts['cachedir'] = self.tmp_cachedir
        opts['sock_dir'] = self.tmp_sock_dir
        opts['gitfs_provider'] = 'pygit2'
        return {
            gitfs: {
                '__opts__': opts,
            }
        }<|MERGE_RESOLUTION|>--- conflicted
+++ resolved
@@ -397,14 +397,11 @@
                 log.error("Access error removing file %s", cls.tmp_repo_dir)
             elif exc.errno != errno.ENOENT:
                 raise
-<<<<<<< HEAD
-        shutil.copytree(INTEGRATION_BASE_FILES, TMP_REPO_DIR + '/', symlinks=True)
-=======
->>>>>>> cbc20c22
 
         shutil.copytree(
              salt.ext.six.text_type(RUNTIME_VARS.BASE_FILES),
-             salt.ext.six.text_type(cls.tmp_repo_dir + '/')
+             salt.ext.six.text_type(cls.tmp_repo_dir + '/'),
+             symlinks=True
         )
 
         repo = git.Repo.init(cls.tmp_repo_dir)
