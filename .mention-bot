--- conflicted
+++ resolved
@@ -1,8 +1,4 @@
 {
  "skipTitle": "Merge forward",
-<<<<<<< HEAD
- "userBlacklist": ["cvrebert", "markusgattol"]
-=======
  "userBlacklist": ["cvrebert", "markusgattol", "olliewalsh"]
->>>>>>> 3bac06f0
 }
